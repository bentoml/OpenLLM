--- conflicted
+++ resolved
@@ -252,20 +252,6 @@
 [tool.ruff.flake8-quotes]
 avoid-escape = false
 [tool.ruff.extend-per-file-ignores]
-<<<<<<< HEAD
-"src/openllm/_service.py" = ["E401"]
-"src/openllm/cli/entrypoint.py" = ["D301"]
-"src/openllm/client/runtimes/*" = ["D107"]
-"src/openllm/models/**" = ["E", "D", "F"]
-"src/openllm/utils/import_utils.py" = ["PLW0603"]
-"tests/**/*" = [
-    "S101",
-    "TID252",
-    "D",      # No docstring in tests
-    "PT011",  # ignore too broad raises, as it can be use pytest.raises().match()
-    "S307",   # Ignore eval(compile) as it is a known script execution
-]
-=======
 "openllm-python/src/openllm/_service.py" = ["E401"]
 "openllm-python/src/openllm/cli/entrypoint.py" = ["D301"]
 "openllm-python/src/openllm/client/runtimes/*" = ["D107"]
@@ -273,7 +259,6 @@
 "openllm-python/src/openllm/utils/import_utils.py" = ["PLW0603"]
 "openllm-python/src/openllm/_configuration.py" = ["F811"]
 "openllm-python/tests/**/*" = ["S101", "TID252", "D", "PT011", "S307"]
->>>>>>> ceffdbb5
 "typings/**" = ["D", "F", "E"]
 
 [tool.yapf]
