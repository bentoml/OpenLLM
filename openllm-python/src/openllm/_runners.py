--- conflicted
+++ resolved
@@ -105,7 +105,6 @@
   except (bentoml.exceptions.NotFound, AssertionError) as err:
     raise RuntimeError(f'Failed to locate {llm.bentomodel}: {err}') from err
 
-<<<<<<< HEAD
   return types.new_class(
     (backend_cls := _registry[llm.__llm_backend__]).__name__[:-8] + llm.config.__class__.__name__[:-6] + 'RunnerService',
     (backend_cls,),
@@ -135,50 +134,6 @@
     }),
   )
 
-=======
-@registry
-class CTranslateRunnable(bentoml.Runnable):
-  SUPPORTED_RESOURCES = ('nvidia.com/gpu', 'cpu')
-  SUPPORTS_CPU_MULTI_THREADING = True
-
-  def __init__(self, llm):
-    if not is_ctranslate_available():
-      raise openllm.exceptions.OpenLLMException('ctranslate is not installed. Do `pip install "openllm[ctranslate]"`')
-    self.llm, self.config, self.model, self.tokenizer = llm, llm.config, llm.model, llm.tokenizer
-
-  @bentoml.Runnable.method(batchable=False)
-  async def generate_iterator(self, prompt_token_ids, request_id, stop=None, adapter_name=None, **attrs):
-    config, sampling_params = self.config.model_construct_env(stop=list(stop), **attrs).inference_options(self.llm)
-    cumulative_logprob, output_token_ids, input_len = 0.0, list(prompt_token_ids), len(prompt_token_ids)
-    tokens = self.tokenizer.convert_ids_to_tokens(prompt_token_ids)
-    async for request_output in self.model.async_generate_tokens(tokens, **sampling_params):
-      if config['logprobs']:
-        cumulative_logprob += request_output.log_prob
-      output_token_ids.append(request_output.token_id)
-      text = self.tokenizer.decode(
-        output_token_ids[input_len:],
-        skip_special_tokens=True,  #
-        spaces_between_special_tokens=False,
-        clean_up_tokenization_spaces=True,  #
-      )
-      out = GenerationOutput(
-        prompt_token_ids=prompt_token_ids,  #
-        prompt='',
-        finished=request_output.is_last,
-        request_id=request_id,  #
-        outputs=[
-          CompletionChunk(
-            index=0,
-            text=text,
-            finish_reason=None,  #
-            token_ids=output_token_ids[input_len:],
-            cumulative_logprob=cumulative_logprob,  #
-            # TODO: logprobs, but seems like we don't have access to the raw logits
-          )
-        ],
-      ).model_dump_json()
-      yield bentoml.io.SSE(out).marshal()
->>>>>>> 2e68a3a7
 
 @registry
 class vLLMRunnable:
@@ -200,13 +155,7 @@
   ) -> t.AsyncGenerator[GenerationOutput, None]:
     _, sampling_params = self.llm.config.model_construct_env(stop=list(stop) if stop else None, **attrs).inference_options(self.llm)
     async for request_output in self.model.generate(None, sampling_params, request_id, prompt_token_ids):
-<<<<<<< HEAD
       yield GenerationOutput.from_vllm(request_output)
-=======
-      out = GenerationOutput.from_vllm(request_output).model_dump_json()
-      out = bentoml.io.SSE(out).marshal()
-      yield out
->>>>>>> 2e68a3a7
 
 
 @registry(alias='pt')
@@ -361,12 +310,7 @@
           prompt_token_ids=prompt_token_ids,
           prompt_logprobs=prompt_logprobs if config['prompt_logprobs'] else None,
           request_id=request_id,
-<<<<<<< HEAD
         )
-=======
-        ).model_dump_json()
-        yield bentoml.io.SSE(out).marshal()
->>>>>>> 2e68a3a7
         if stopped:
           break
       else:
@@ -389,12 +333,7 @@
         prompt_token_ids=prompt_token_ids,
         prompt_logprobs=prompt_logprobs if config['prompt_logprobs'] else None,
         request_id=request_id,
-<<<<<<< HEAD
       )
-=======
-      ).model_dump_json()
-      yield bentoml.io.SSE(out).marshal()
->>>>>>> 2e68a3a7
 
     # Clean
     del past_key_values, out
