'''Serialisation related implementation for Transformers-based implementation.'''
from __future__ import annotations
import importlib
import logging
import typing as t

from huggingface_hub import snapshot_download
from simple_di import Provide
from simple_di import inject

import bentoml
import openllm

from bentoml._internal.configuration.containers import BentoMLContainer
from bentoml._internal.models.model import ModelOptions

from ._helpers import check_unintialised_params
from ._helpers import infer_autoclass_from_llm
from ._helpers import infer_tokenizers_from_llm
from ._helpers import make_model_signatures
from ._helpers import process_config
from ._helpers import update_model
from .weights import HfIgnore

if t.TYPE_CHECKING:
  import types

  import auto_gptq as autogptq
  import torch
  import torch.nn
  import transformers
  import vllm

  from bentoml._internal.models import ModelStore
  from openllm_core._typing_compat import DictStrAny
  from openllm_core._typing_compat import M
  from openllm_core._typing_compat import T
else:
  vllm = openllm.utils.LazyLoader('vllm', globals(), 'vllm')
  autogptq = openllm.utils.LazyLoader('autogptq', globals(), 'auto_gptq')
  transformers = openllm.utils.LazyLoader('transformers', globals(), 'transformers')
  torch = openllm.utils.LazyLoader('torch', globals(), 'torch')

logger = logging.getLogger(__name__)

__all__ = ['import_model', 'get', 'load_model']

@inject
def import_model(llm: openllm.LLM[M, T],
                 *decls: t.Any,
                 trust_remote_code: bool,
                 _model_store: ModelStore = Provide[BentoMLContainer.model_store],
                 **attrs: t.Any) -> bentoml.Model:
  """Auto detect model type from given model_id and import it to bentoml's model store.

  For all kwargs, it will be parsed into `transformers.AutoConfig.from_pretrained` first,
  returning all of the unused kwargs.
  The unused kwargs then parsed directly into AutoModelForSeq2SeqLM or AutoModelForCausalLM (+ TF, Flax variants).
  For all tokenizer kwargs, make sure to prefix it with `_tokenizer_` to avoid confusion.

  Note: Currently, there are only two tasks supported: `text-generation` and `text2text-generation`.

  Refer to Transformers documentation for more information about kwargs.

  Args:
  llm: The LLM instance for this given model.
  trust_remote_code: Whether to trust the remote code when loading the model.
  *decls: Args to be passed into AutoModelForSeq2SeqLM or AutoModelForCausalLM (+ TF, Flax variants).
  **attrs: Kwargs to be passed into AutoModelForSeq2SeqLM or AutoModelForCausalLM (+ TF, Flax variants).
  """
  config, hub_attrs, attrs = process_config(llm.model_id, trust_remote_code, **attrs)
  _, tokenizer_attrs = llm.llm_parameters
  quantize_method = llm._quantize_method
  safe_serialisation = openllm.utils.first_not_none(attrs.get('safe_serialization'),
                                                    default=llm._serialisation_format == 'safetensors')
  # Disable safe serialization with vLLM
  if llm.__llm_implementation__ == 'vllm': safe_serialisation = False
  metadata: DictStrAny = {
      'safe_serialisation': safe_serialisation,
      '_quantize': quantize_method is not None and quantize_method
  }
  signatures: DictStrAny = {}

  if quantize_method == 'gptq':
    if not openllm.utils.is_autogptq_available():
      raise openllm.exceptions.OpenLLMException(
          "GPTQ quantisation requires 'auto-gptq' (Not found in local environment). Install it with 'pip install \"openllm[gptq]\"'"
      )
    if llm.config['model_type'] != 'causal_lm':
      raise openllm.exceptions.OpenLLMException(
          f"GPTQ only support Causal LM (got {llm.__class__} of {llm.config['model_type']})")
    signatures['generate'] = {'batchable': False}
  else:
    # this model might be called with --quantize int4, therefore we need to pop this out
    # since saving int4 is not yet supported
    if 'quantization_config' in attrs and getattr(attrs['quantization_config'], 'load_in_4bit', False):
      attrs.pop('quantization_config')
    if llm.__llm_implementation__ != 'flax': attrs['use_safetensors'] = safe_serialisation
    metadata['_framework'] = 'pt' if llm.__llm_implementation__ == 'vllm' else llm.__llm_implementation__

  tokenizer = infer_tokenizers_from_llm(llm).from_pretrained(llm.model_id,
                                                             trust_remote_code=trust_remote_code,
                                                             **hub_attrs,
                                                             **tokenizer_attrs)
  if tokenizer.pad_token is None: tokenizer.pad_token = tokenizer.eos_token

  external_modules: list[types.ModuleType] = [importlib.import_module(tokenizer.__module__)]
  imported_modules: list[types.ModuleType] = []
  bentomodel = bentoml.Model.create(llm.tag,
                                    module='openllm.serialisation.transformers',
                                    api_version='v1',
                                    options=ModelOptions(),
                                    context=openllm.utils.generate_context(framework_name='openllm'),
                                    labels=openllm.utils.generate_labels(llm),
                                    signatures=signatures if signatures else make_model_signatures(llm))
  with openllm.utils.analytics.set_bentoml_tracking():
    try:
      bentomodel.enter_cloudpickle_context(external_modules, imported_modules)
      tokenizer.save_pretrained(bentomodel.path)
      if quantize_method == 'gptq':
        if not openllm.utils.is_autogptq_available():
          raise openllm.exceptions.OpenLLMException(
              "GPTQ quantisation requires 'auto-gptq' (Not found in local environment). Install it with 'pip install \"openllm[gptq]\"'"
          )
        if llm.config['model_type'] != 'causal_lm':
          raise openllm.exceptions.OpenLLMException(
              f"GPTQ only support Causal LM (got {llm.__class__} of {llm.config['model_type']})")
        logger.debug('Saving model with GPTQ quantisation will require loading model into memory.')
        model = autogptq.AutoGPTQForCausalLM.from_quantized(llm.model_id,
                                                            *decls,
                                                            quantize_config=t.cast('autogptq.BaseQuantizeConfig',
                                                                                   llm.quantization_config),
                                                            trust_remote_code=trust_remote_code,
                                                            use_safetensors=safe_serialisation,
                                                            **hub_attrs,
                                                            **attrs,
                                                           )
        update_model(bentomodel,
                     metadata={
                         '_pretrained_class': model.__class__.__name__,
                         '_framework': model.model.framework
                     })
        model.save_quantized(bentomodel.path, use_safetensors=safe_serialisation)
      else:
        architectures = getattr(config, 'architectures', [])
        if not architectures:
          raise RuntimeError(
              'Failed to determine the architecture for this model. Make sure the `config.json` is valid and can be loaded with `transformers.AutoConfig`'
          )
        architecture = architectures[0]
        update_model(bentomodel, metadata={'_pretrained_class': architecture})
        if llm._local:
          # possible local path
          logger.debug('Model will be loaded into memory to save to target store as it is from local path.')
          model = infer_autoclass_from_llm(llm, config).from_pretrained(llm.model_id,
                                                                        *decls,
                                                                        config=config,
                                                                        trust_remote_code=trust_remote_code,
                                                                        **hub_attrs,
                                                                        **attrs)
          # for trust_remote_code to work
          bentomodel.enter_cloudpickle_context([importlib.import_module(model.__module__)], imported_modules)
          model.save_pretrained(bentomodel.path, max_shard_size='5GB', safe_serialization=safe_serialisation)
        else:
          # we will clone the all tings into the bentomodel path without loading model into memory
          snapshot_download(llm.model_id,
                            local_dir=bentomodel.path,
                            local_dir_use_symlinks=False,
                            ignore_patterns=HfIgnore.ignore_patterns(llm))
    except Exception:
      raise
    else:
      bentomodel.flush()  # type: ignore[no-untyped-call]
      bentomodel.save(_model_store)
      openllm.utils.analytics.track(
          openllm.utils.analytics.ModelSaveEvent(module=bentomodel.info.module,
                                                 model_size_in_kb=openllm.utils.calc_dir_size(bentomodel.path) / 1024))
    finally:
      bentomodel.exit_cloudpickle_context(imported_modules)
      # NOTE: We need to free up the cache after importing the model
      # in the case where users first run openllm start without the model available locally.
      if openllm.utils.is_torch_available() and torch.cuda.is_available(): torch.cuda.empty_cache()
    return bentomodel

def get(llm: openllm.LLM[M, T], auto_import: bool = False) -> bentoml.Model:
  '''Return an instance of ``bentoml.Model`` from given LLM instance.

  By default, it will try to check the model in the local store.
  If model is not found, and ``auto_import`` is set to True, it will try to import the model from HuggingFace Hub.

  Otherwise, it will raises a ``bentoml.exceptions.NotFound``.
  '''
  try:
    model = bentoml.models.get(llm.tag)
    if model.info.module not in ('openllm.serialisation.transformers'
                                 'bentoml.transformers', 'bentoml._internal.frameworks.transformers',
                                 __name__):  # NOTE: backward compatible with previous version of OpenLLM.
      raise bentoml.exceptions.NotFound(
          f"Model {model.tag} was saved with module {model.info.module}, not loading with 'openllm.serialisation.transformers'."
      )
    if 'runtime' in model.info.labels and model.info.labels['runtime'] != llm.runtime:
      raise openllm.exceptions.OpenLLMException(
          f"Model {model.tag} was saved with runtime {model.info.labels['runtime']}, not loading with {llm.runtime}.")
    return model
  except bentoml.exceptions.NotFound as err:
    if auto_import: return import_model(llm, trust_remote_code=llm.__llm_trust_remote_code__)
    raise err from None

def load_model(llm: openllm.LLM[M, T], *decls: t.Any, **attrs: t.Any) -> M:
  '''Load the model from BentoML store.

  By default, it will try to find check the model in the local store.
  If model is not found, it will raises a ``bentoml.exceptions.NotFound``.
  '''
  config, hub_attrs, attrs = process_config(llm.model_id, llm.__llm_trust_remote_code__, **attrs)
  safe_serialization = openllm.utils.first_not_none(t.cast(
      t.Optional[bool], llm._bentomodel.info.metadata.get('safe_serialisation', None)),
                                                    attrs.pop('safe_serialization', None),
                                                    default=llm._serialisation_format == 'safetensors')
  if '_quantize' in llm._bentomodel.info.metadata and llm._bentomodel.info.metadata['_quantize'] == 'gptq':
    if not openllm.utils.is_autogptq_available():
      raise openllm.exceptions.OpenLLMException(
          "GPTQ quantisation requires 'auto-gptq' (Not found in local environment). Install it with 'pip install \"openllm[gptq]\"'"
      )
    if llm.config['model_type'] != 'causal_lm':
      raise openllm.exceptions.OpenLLMException(
          f"GPTQ only support Causal LM (got {llm.__class__} of {llm.config['model_type']})")
    return autogptq.AutoGPTQForCausalLM.from_quantized(llm._bentomodel.path,
                                                       *decls,
                                                       quantize_config=t.cast('autogptq.BaseQuantizeConfig',
                                                                              llm.quantization_config),
                                                       trust_remote_code=llm.__llm_trust_remote_code__,
                                                       use_safetensors=safe_serialization,
                                                       **hub_attrs,
                                                       **attrs)

  device_map = attrs.pop('device_map', 'auto' if torch.cuda.is_available() and torch.cuda.device_count() > 1 else None)
<<<<<<< HEAD
  model = infer_autoclass_from_llm(llm, config).from_pretrained(
      llm._bentomodel.path, *decls, config=config, trust_remote_code=llm.__llm_trust_remote_code__, device_map=device_map, **hub_attrs, **attrs
  ).eval()
  if llm.__llm_implementation__ in {'pt', 'vllm'}: check_unintialised_params(model)
  return t.cast('M', model)
=======
  model = infer_autoclass_from_llm(llm, config).from_pretrained(llm._bentomodel.path,
                                                                *decls,
                                                                config=config,
                                                                trust_remote_code=llm.__llm_trust_remote_code__,
                                                                device_map=device_map,
                                                                **hub_attrs,
                                                                **attrs).eval()
  # BetterTransformer is currently only supported on PyTorch.
  if llm.bettertransformer and isinstance(model, transformers.PreTrainedModel): model = model.to_bettertransformer()
  if llm.__llm_implementation__ in {'pt', 'vllm'}: check_unintialised_params(model)
  return t.cast('M', model)

def save_pretrained(llm: openllm.LLM[M, T],
                    save_directory: str,
                    is_main_process: bool = True,
                    state_dict: DictStrAny | None = None,
                    save_function: t.Any | None = None,
                    push_to_hub: bool = False,
                    max_shard_size: int | str = '10GB',
                    safe_serialization: bool = False,
                    variant: str | None = None,
                    **attrs: t.Any) -> None:
  save_function = t.cast(t.Callable[..., None], openllm.utils.first_not_none(save_function, default=torch.save))
  model_save_attrs, tokenizer_save_attrs = openllm.utils.normalize_attrs_to_model_tokenizer_pair(**attrs)
  safe_serialization = safe_serialization or llm._serialisation_format == 'safetensors'
  # NOTE: disable safetensors for vllm
  if llm.__llm_implementation__ == 'vllm': safe_serialization = False
  if llm._quantize_method == 'gptq':
    if not openllm.utils.is_autogptq_available():
      raise openllm.exceptions.OpenLLMException(
          "GPTQ quantisation requires 'auto-gptq' (Not found in local environment). Install it with 'pip install \"openllm[gptq]\"'"
      )
    if llm.config['model_type'] != 'causal_lm':
      raise openllm.exceptions.OpenLLMException(
          f"GPTQ only support Causal LM (got {llm.__class__} of {llm.config['model_type']})")
    if not openllm.utils.lenient_issubclass(llm.model, autogptq.modeling.BaseGPTQForCausalLM):
      raise ValueError(f'Model is not a BaseGPTQForCausalLM (type: {type(llm.model)})')
    t.cast('autogptq.modeling.BaseGPTQForCausalLM', llm.model).save_quantized(save_directory,
                                                                              use_safetensors=safe_serialization)
  elif openllm.utils.LazyType['vllm.LLMEngine']('vllm.LLMEngine').isinstance(llm.model):
    raise RuntimeError(
        "vllm.LLMEngine cannot be serialisation directly. This happens when 'save_pretrained' is called directly after `openllm.AutoVLLM` is initialized."
    )
  elif isinstance(llm.model, transformers.Pipeline):
    llm.model.save_pretrained(save_directory, safe_serialization=safe_serialization)
  else:
    # We can safely cast here since it will be the PreTrainedModel protocol.
    t.cast('transformers.PreTrainedModel', llm.model).save_pretrained(save_directory,
                                                                      is_main_process=is_main_process,
                                                                      state_dict=state_dict,
                                                                      save_function=save_function,
                                                                      push_to_hub=push_to_hub,
                                                                      max_shard_size=max_shard_size,
                                                                      safe_serialization=safe_serialization,
                                                                      variant=variant,
                                                                      **model_save_attrs)
  llm.tokenizer.save_pretrained(save_directory, push_to_hub=push_to_hub, **tokenizer_save_attrs)
>>>>>>> b4f052ef
<|MERGE_RESOLUTION|>--- conflicted
+++ resolved
@@ -235,68 +235,8 @@
                                                        **attrs)
 
   device_map = attrs.pop('device_map', 'auto' if torch.cuda.is_available() and torch.cuda.device_count() > 1 else None)
-<<<<<<< HEAD
   model = infer_autoclass_from_llm(llm, config).from_pretrained(
       llm._bentomodel.path, *decls, config=config, trust_remote_code=llm.__llm_trust_remote_code__, device_map=device_map, **hub_attrs, **attrs
   ).eval()
   if llm.__llm_implementation__ in {'pt', 'vllm'}: check_unintialised_params(model)
-  return t.cast('M', model)
-=======
-  model = infer_autoclass_from_llm(llm, config).from_pretrained(llm._bentomodel.path,
-                                                                *decls,
-                                                                config=config,
-                                                                trust_remote_code=llm.__llm_trust_remote_code__,
-                                                                device_map=device_map,
-                                                                **hub_attrs,
-                                                                **attrs).eval()
-  # BetterTransformer is currently only supported on PyTorch.
-  if llm.bettertransformer and isinstance(model, transformers.PreTrainedModel): model = model.to_bettertransformer()
-  if llm.__llm_implementation__ in {'pt', 'vllm'}: check_unintialised_params(model)
-  return t.cast('M', model)
-
-def save_pretrained(llm: openllm.LLM[M, T],
-                    save_directory: str,
-                    is_main_process: bool = True,
-                    state_dict: DictStrAny | None = None,
-                    save_function: t.Any | None = None,
-                    push_to_hub: bool = False,
-                    max_shard_size: int | str = '10GB',
-                    safe_serialization: bool = False,
-                    variant: str | None = None,
-                    **attrs: t.Any) -> None:
-  save_function = t.cast(t.Callable[..., None], openllm.utils.first_not_none(save_function, default=torch.save))
-  model_save_attrs, tokenizer_save_attrs = openllm.utils.normalize_attrs_to_model_tokenizer_pair(**attrs)
-  safe_serialization = safe_serialization or llm._serialisation_format == 'safetensors'
-  # NOTE: disable safetensors for vllm
-  if llm.__llm_implementation__ == 'vllm': safe_serialization = False
-  if llm._quantize_method == 'gptq':
-    if not openllm.utils.is_autogptq_available():
-      raise openllm.exceptions.OpenLLMException(
-          "GPTQ quantisation requires 'auto-gptq' (Not found in local environment). Install it with 'pip install \"openllm[gptq]\"'"
-      )
-    if llm.config['model_type'] != 'causal_lm':
-      raise openllm.exceptions.OpenLLMException(
-          f"GPTQ only support Causal LM (got {llm.__class__} of {llm.config['model_type']})")
-    if not openllm.utils.lenient_issubclass(llm.model, autogptq.modeling.BaseGPTQForCausalLM):
-      raise ValueError(f'Model is not a BaseGPTQForCausalLM (type: {type(llm.model)})')
-    t.cast('autogptq.modeling.BaseGPTQForCausalLM', llm.model).save_quantized(save_directory,
-                                                                              use_safetensors=safe_serialization)
-  elif openllm.utils.LazyType['vllm.LLMEngine']('vllm.LLMEngine').isinstance(llm.model):
-    raise RuntimeError(
-        "vllm.LLMEngine cannot be serialisation directly. This happens when 'save_pretrained' is called directly after `openllm.AutoVLLM` is initialized."
-    )
-  elif isinstance(llm.model, transformers.Pipeline):
-    llm.model.save_pretrained(save_directory, safe_serialization=safe_serialization)
-  else:
-    # We can safely cast here since it will be the PreTrainedModel protocol.
-    t.cast('transformers.PreTrainedModel', llm.model).save_pretrained(save_directory,
-                                                                      is_main_process=is_main_process,
-                                                                      state_dict=state_dict,
-                                                                      save_function=save_function,
-                                                                      push_to_hub=push_to_hub,
-                                                                      max_shard_size=max_shard_size,
-                                                                      safe_serialization=safe_serialization,
-                                                                      variant=variant,
-                                                                      **model_save_attrs)
-  llm.tokenizer.save_pretrained(save_directory, push_to_hub=push_to_hub, **tokenizer_save_attrs)
->>>>>>> b4f052ef
+  return t.cast('M', model)