--- conflicted
+++ resolved
@@ -141,16 +141,11 @@
   object: str = 'list'
   data: t.List[ModelCard] = attr.field(factory=list)
 
-<<<<<<< HEAD
-async def get_conversation_prompt(request: ChatCompletionRequest) -> str:
-  formatted = '\n'.join([f"{message['role']}: {message['content']}" for message in request.messages])
-  return f'{formatted}\nassistant:'
-=======
+# async def get_conversation_prompt(request: ChatCompletionRequest) -> str:
 def messages_to_prompt(messages: list[Message], model: str, llm_config: openllm_core.LLMConfig) -> str:
   conv_template = _conversation.get_conv_template(model, llm_config)
   for message in messages:
     if message['role'] == 'system': conv_template.set_system_message(message['content'])
     else: conv_template.append_message(message['role'], message['content'])
   conv_template.append_message('assistant', '')
-  return conv_template.get_prompt()
->>>>>>> 440e3d64
+  return conv_template.get_prompt()