from __future__ import annotations
import functools, inspect, logging, os, re, traceback, types, typing as t, uuid, attr, fs.path, inflection, orjson, bentoml, openllm, openllm_core
from abc import ABC, abstractmethod
from pathlib import Path
<<<<<<< HEAD
=======
import attr, fs.path, inflection, orjson, bentoml, openllm, gc
>>>>>>> 9e371d2e
from huggingface_hub import hf_hub_download
from bentoml._internal.models.model import ModelSignature

from openllm_core._configuration import (
  FineTuneConfig,
  LLMConfig,
  _object_getattribute,
  _setattr_class,
)
from ._quantisation import infer_quantisation_config
from openllm_core._schema import unmarshal_vllm_outputs
from .exceptions import ForbiddenAttributeError, GpuNotAvailableError, OpenLLMException
from .models.auto import AutoConfig
from openllm_core.utils import (
  DEBUG,
  ENV_VARS_TRUE_VALUES,
  MYPY,
  EnvVarMixin,
  LazyLoader,
  ReprMixin,
  apply,
  bentoml_cattr,
  codegen,
  device_count,
  first_not_none,
  generate_hash_from_file,
  is_peft_available,
  is_torch_available,
  non_intrusive_setattr,
  normalize_attrs_to_model_tokenizer_pair,
  resolve_filepath,
  validate_is_path,
)
from .utils import infer_auto_class
from openllm_core._typing_compat import (
  AdaptersMapping,
  AdaptersTuple,
  AnyCallable,
  AdapterType,
  LiteralRuntime,
  DictStrAny,
  ListStr,
  LLMEmbeddings,
  LLMRunnable,
  LLMRunner,
  ModelSignatureDict as _ModelSignatureDict,
  PeftAdapterOutput,
  TupleAny,
  NotRequired, overload, M, T, LiteralString
)

if t.TYPE_CHECKING:
  import auto_gptq as autogptq, peft, torch, transformers, vllm
  from openllm_core._configuration import PeftType
  from openllm_core.utils.representation import ReprArgs
else:
  autogptq = LazyLoader("autogptq", globals(), "auto_gptq")
  vllm = LazyLoader("vllm", globals(), "vllm")
  transformers = LazyLoader("transformers", globals(), "transformers")
  torch = LazyLoader("torch", globals(), "torch")
  peft = LazyLoader("peft", globals(), "peft")

ResolvedAdaptersMapping = t.Dict[AdapterType, t.Dict[str, t.Tuple["peft.PeftConfig", str]]]

logger = logging.getLogger(__name__)
class ModelSignatureDict(t.TypedDict, total=False):
  batchable: bool
  batch_dim: t.Union[t.Tuple[int, int], int]
  input_spec: NotRequired[t.Union[t.Any, t.Tuple[t.Any]]]
  output_spec: NotRequired[t.Any]

def normalise_model_name(name: str) -> str:
  return os.path.basename(resolve_filepath(name)) if validate_is_path(name) else re.sub("[^a-zA-Z0-9]+", "-", name)

# the below is similar to peft.utils.other.CONFIG_NAME
PEFT_CONFIG_NAME = "adapter_config.json"

def resolve_peft_config_type(adapter_map: dict[str, str | None]) -> AdaptersMapping:
  """Resolve the type of the PeftConfig given the adapter_map.

  This is similar to how PeftConfig resolve its config type.

  Args:
  adapter_map: The given mapping from either SDK or CLI. See CLI docs for more information.
  """
  resolved: AdaptersMapping = {}
  _has_set_default = False
  for path_or_adapter_id, name in adapter_map.items():
    resolve_name = name
    if resolve_name is None:
      if _has_set_default: raise ValueError("Only one adapter can be set as default.")
      resolve_name = "default"
      _has_set_default = True
    if os.path.isfile(os.path.join(path_or_adapter_id, PEFT_CONFIG_NAME)):
      config_file = os.path.join(path_or_adapter_id, PEFT_CONFIG_NAME)
    else:
      try:
        config_file = hf_hub_download(path_or_adapter_id, PEFT_CONFIG_NAME)
      except Exception as err:
        raise ValueError(f"Can't find '{PEFT_CONFIG_NAME}' at '{path_or_adapter_id}'") from err
    with open(config_file, "r") as file:
      resolved_config = orjson.loads(file.read())
    # all peft_type should be available in PEFT_CONFIG_NAME
    _peft_type: AdapterType = resolved_config["peft_type"].lower()
    if _peft_type not in resolved: resolved[_peft_type] = ()
    resolved[_peft_type] += (_AdaptersTuple((path_or_adapter_id, resolve_name, resolved_config)),)
  return resolved

_reserved_namespace = {"config_class", "model", "tokenizer", "import_kwargs"}

class LLMInterface(ABC, t.Generic[M, T]):
  """This defines the loose contract for all openllm.LLM implementations."""
  @property
  def import_kwargs(self) -> tuple[DictStrAny, DictStrAny] | None:
    """The default import kwargs to used when importing the model.

    This will be passed into 'openllm.LLM.import_model'.
    It returns two dictionaries: one for model kwargs and one for tokenizer kwargs.

    Returns:
        Optional tuple of model kwargs and tokenizer kwargs
    """

  def embeddings(self, prompts: list[str]) -> LLMEmbeddings:
    """The implementation for generating text embeddings from given prompt.

    It takes the prompt and output the embeddings for this given LLM.

    Returns:
        The embeddings for the given prompt.
    """
    raise NotImplementedError

  @abstractmethod
  def generate(self, prompt: str, **preprocess_generate_kwds: t.Any) -> t.Any:
    """The implementation for text generation from given prompt.

    It takes the prompt and 'generation_kwargs' from 'self.sanitize_parameters' and then pass it to 'self.model.generate'.
    """
    raise NotImplementedError

  def generate_one(self, prompt: str, stop: list[str], **preprocess_generate_kwds: t.Any) -> t.Sequence[dict[t.Literal["generated_text"], str]]:
    """The entrypoint for generating one prompt.

    This provides additional stop tokens for generating per token level. This is useful when running with agents, or initial streaming support.
    """
    raise NotImplementedError

  def generate_iterator(self, prompt: str, /, **attrs: t.Any) -> t.Iterator[t.Any]:
    """The iterator version of `generate` function."""
    raise NotImplementedError("Currently generate_iterator requires SSE (Server-side events) support, which is not yet implemented.")

  def llm_post_init(self) -> None:
    """This function can be implemented if you need to initialized any additional variables that doesn't concern OpenLLM internals."""
    pass

  def import_model(self, *args: t.Any, trust_remote_code: bool, **attrs: t.Any) -> bentoml.Model:
    """This function can be implemented if default import_model doesn't satisfy your needs.

    Note that tokenizer attrs can be accessed via ``llm.llm_parameters``.

    ```python
    _, tokenizer_attrs = llm.llm_parameters
    ```

    By default, `model_decls` and `model_attrs` is already sanitised and concatenated into `args` and `attrs`
    """
    raise NotImplementedError

  def load_model(self, *args: t.Any, **attrs: t.Any) -> M:
    """This function can be implemented to override the default load_model behaviour.

    See falcon for example implementation. Tag can be accessed via ``self.tag``
    """
    raise NotImplementedError

  def load_tokenizer(self, tag: bentoml.Tag, **attrs: t.Any) -> T:
    """This function can be implemented to override how to load the tokenizer.

    See falcon for example implementation.
    """
    raise NotImplementedError

  def save_pretrained(self, save_directory: str | Path, **attrs: t.Any) -> None:
    """This function defines how this model can be saved to local store.

    This will be called during ``import_model``. By default, it will use ``openllm.serialisation.save_pretrained``.
    Additionally, the function signature are similar to ``transformers.PreTrainedModel.save_pretrained``
    This is useful during fine tuning.
    """
    raise NotImplementedError

  # NOTE: All fields below are attributes that can be accessed by users.
  config_class: t.Type[LLMConfig]
  """The config class to use for this LLM. If you are creating a custom LLM, you must specify this class."""
  bettertransformer: bool
  """Whether to load this LLM with FasterTransformer enabled. The order of loading is:

    - If pass within `for_model`, `from_pretrained` or `__init__`.
    - If `self.bettertransformer` is set within `llm_post_init`.
    - Finally, if none of the above, default to self.config['bettertransformer']

    > [!NOTE] that if LoRA is enabled, bettertransformer will be disabled.
    """
  device: "torch.device"
  """The device to be used for this LLM. If the implementation is 'pt', then it will be torch.device, else string."""
  tokenizer_id: t.Union[t.Literal["local"], LiteralString]
  """optional tokenizer_id for loading with vLLM if the model supports vLLM."""
  # NOTE: The following will be populated by __init_subclass__, note that these should be immutable.
  __llm_trust_remote_code__: bool
  """This is used to determine during 'import_model' whether to trust remote code or not.

    This works synonymous with `trust_remote_code` kwarg in transformers Auto classes. If not passed,
    then by default fallback to config_class['trust_remote_code']
    """
  __llm_implementation__: LiteralRuntime
  """This is used to determine which implementation that this LLM has.

    Usually, this will inferred from class name, that follows the HuggingFace's naming convention:

    - `OPTForConditionalGeneration` -> `pt`
    - `TFOPTForConditionalGeneration` -> `tf`
    - `FlaxOPTForConditionalGeneration` -> `flax`

    An additional naming for all VLLM backend: VLLMLlama -> `vllm`
    """
  __llm_model__: t.Optional[M]
  """A reference to the actual model. Instead of access this directly, you should use `model` property instead."""
  __llm_tokenizer__: t.Optional[T]
  """A reference to the actual tokenizer. Instead of access this directly, you should use `tokenizer` property instead."""
  __llm_bentomodel__: t.Optional[bentoml.Model]
  """A reference to the bentomodel used for this LLM. Instead of access this directly, you should use `_bentomodel` property instead."""
  __llm_adapter_map__: t.Optional[ResolvedAdaptersMapping]
  """A reference to the the cached LoRA adapter mapping."""
  __llm_supports_embeddings__: bool
  """A boolean to determine whether models does implement ``LLM.embeddings``."""
  __llm_supports_generate__: bool
  """A boolean to determine whether models does implement ``LLM.generate``."""
  __llm_supports_generate_one__: bool
  """A boolean to determine whether models does implement ``LLM.generate_one``."""
  __llm_supports_generate_iterator__: bool
  """A boolean to determine whether models does implement ``LLM.generate_iterator``."""
  if t.TYPE_CHECKING and not MYPY:
    def __attrs_init__(self, config: LLMConfig, quantization_config: t.Optional[t.Union[transformers.BitsAndBytesConfig, autogptq.BaseQuantizeConfig]], model_id: str, runtime: t.Literal["ggml", "transformers"], model_decls: TupleAny, model_attrs: DictStrAny, tokenizer_attrs: DictStrAny, tag: bentoml.Tag, adapters_mapping: t.Optional[AdaptersMapping], model_version: t.Optional[str], quantize_method: t.Optional[t.Literal["int8", "int4", "gptq"]], serialisation_format: t.Literal["safetensors", "legacy"], _local: bool, **attrs: t.Any) -> None:
      """Generated __attrs_init__ for openllm.LLM."""

_R = t.TypeVar("_R", covariant=True)
class _import_model_wrapper(t.Generic[_R, M, T], t.Protocol):
  def __call__(self, llm: LLM[M, T], *decls: t.Any, trust_remote_code: bool, **attrs: t.Any) -> _R: ...
class _load_model_wrapper(t.Generic[M, T], t.Protocol):
  def __call__(self, llm: LLM[M, T], *decls: t.Any, **attrs: t.Any) -> M: ...
class _load_tokenizer_wrapper(t.Generic[M, T], t.Protocol):
  def __call__(self, llm: LLM[M, T], **attrs: t.Any) -> T: ...
class _llm_post_init_wrapper(t.Generic[M, T], t.Protocol):
  def __call__(self, llm: LLM[M, T]) -> T: ...
class _save_pretrained_wrapper(t.Generic[M, T], t.Protocol):
  def __call__(self, llm: LLM[M, T], save_directory: str | Path, **attrs: t.Any) -> None: ...

_object_setattr = object.__setattr__

# NOTE: the following wrapper are a light meta ops for wrapping default params to internal methods implementation.
def _wrapped_import_model(f: _import_model_wrapper[bentoml.Model, M, T]) -> t.Callable[[LLM[M, T]], bentoml.Model]:
  @functools.wraps(f)
  def wrapper(self: LLM[M, T], *decls: t.Any, trust_remote_code: bool | None = None, **attrs: t.Any) -> bentoml.Model:
    trust_remote_code = first_not_none(trust_remote_code, default=self.__llm_trust_remote_code__)
    (model_decls, model_attrs), _ = self.llm_parameters
    decls = (*model_decls, *decls)
    attrs = {**model_attrs, **attrs}
    return f(self, *decls, trust_remote_code=trust_remote_code, **attrs)
  return wrapper

_DEFAULT_TOKENIZER = "hf-internal-testing/llama-tokenizer"

def get_engine_args(llm: LLM[M, T], tokenizer: str = _DEFAULT_TOKENIZER) -> vllm.EngineArgs: return vllm.EngineArgs(model=llm._bentomodel.path, tokenizer=tokenizer, tokenizer_mode="auto", tensor_parallel_size=1 if device_count() < 2 else device_count(), dtype="auto", worker_use_ray=False)

def _wrapped_load_model(f: _load_model_wrapper[M, T]) -> t.Callable[[LLM[M, T]], M | vllm.LLMEngine]:
  @functools.wraps(f)
  def wrapper(self: LLM[M, T], *decls: t.Any, **attrs: t.Any) -> M | vllm.LLMEngine:
    if self.__llm_implementation__ == "vllm":
      # TODO: Do some more processing with token_id once we support token streaming
      try: return vllm.LLMEngine.from_engine_args(get_engine_args(self, tokenizer=self._bentomodel.path if self.tokenizer_id == "local" else self.tokenizer_id))
      except Exception as err:
        traceback.print_exc()
        raise OpenLLMException(f"Failed to initialise vLLMEngine due to the following error:\n{err}") from None
    else:
      (model_decls, model_attrs), _ = self.llm_parameters
      return f(self, *(*model_decls, *decls), **{**model_attrs, **attrs})
  return wrapper

def _wrapped_load_tokenizer(f: _load_tokenizer_wrapper[M, T]) -> t.Callable[[LLM[M, T]], T]:
  @functools.wraps(f)
  def wrapper(self: LLM[M, T], **tokenizer_attrs: t.Any) -> T: return f(self, **{**self.llm_parameters[-1], **tokenizer_attrs})
  return wrapper

def _wrapped_llm_post_init(f: _llm_post_init_wrapper[M, T]) -> t.Callable[[LLM[M, T]], None]:
  @functools.wraps(f)
  def wrapper(self: LLM[M, T]) -> None:
    if self.__llm_implementation__ == "pt" and is_torch_available(): self.device = torch.device("cuda" if torch.cuda.is_available() else "cpu")
    f(self)
  return wrapper

def _wrapped_save_pretrained(f: _save_pretrained_wrapper[M, T]) -> t.Callable[[LLM[M, T], str | Path], None]:
  @functools.wraps(f)
  def wrapper(self: LLM[M, T], save_directory: str | Path, **attrs: t.Any) -> None:
    if isinstance(save_directory, Path): save_directory = str(save_directory)
    if self.__llm_model__ is None: raise RuntimeError("Cannot 'save_pretrained' with unload model instance.")
    if self.bettertransformer and self.__llm_implementation__ == "pt": _object_setattr(self, "__llm_model__", t.cast("transformers.PreTrainedModel", self.__llm_model__).reverse_bettertransformer())
    f(self, save_directory, **attrs)
  return wrapper

def _update_docstring(cls: LLM[M, T], fn: str) -> AnyCallable:
  # update docstring for given entrypoint
  original_fn = getattr(cls, fn, getattr(LLMInterface, fn))
  original_fn.__doc__ = original_fn.__doc__ or f"""\
    {cls.__name__}'s implementation for {fn}.

    Note that if LoRA is enabled (via either SDK or CLI), `self.model` will become a `peft.PeftModel`
    The original model can then be accessed with 'self.model.get_base_model()'.
    """
  setattr(cls, fn, original_fn)
  return original_fn

def _make_assignment_script(cls: type[LLM[M, T]]) -> t.Callable[[type[LLM[M, T]]], None]:
  attributes = {"import_model": _wrapped_import_model, "load_model": _wrapped_load_model, "load_tokenizer": _wrapped_load_tokenizer, "llm_post_init": _wrapped_llm_post_init, "save_pretrained": _wrapped_save_pretrained}
  args: ListStr = []
  anns: DictStrAny = {}
  lines: ListStr = []
  globs: DictStrAny = {"cls": cls, "_cached_LLMInterface_get": _object_getattribute.__get__(LLMInterface), "__gen_docstring": _update_docstring}
  # function initialisation
  for func, impl in attributes.items():
    impl_name = f"__wrapped_{func}"
    globs.update({f"__serialisation_{func}": getattr(openllm.serialisation, func, None), impl_name: impl})
    cached_func_name = f"_cached_{cls.__name__}_func"
    if func == "llm_post_init": func_call = f"_impl_{cls.__name__}_{func}={cached_func_name}"
    else: func_call = f"_impl_{cls.__name__}_{func}={cached_func_name} if {cached_func_name} is not _cached_LLMInterface_get('{func}') else __serialisation_{func}"
    lines.extend([f"{cached_func_name}=cls.{func}", func_call, _setattr_class(func, f"{impl_name}(_impl_{cls.__name__}_{func})"),])

  # assign vllm specific implementation
  if cls.__llm_implementation__ == "vllm":
    globs.update({"_vllm_generate": vllm_generate, "_vllm_postprocess_generate": vllm_postprocess_generate})
    lines.extend([_setattr_class(it, f"_vllm_{it}") for it in {"generate", "postprocess_generate"}])

  # cached attribute initialisation
  interface_anns = codegen.get_annotations(LLMInterface)
  for v in {"bentomodel", "model", "tokenizer", "adapter_map"}:
    lines.append(_setattr_class(f"__llm_{v}__", None))
    anns[f"__llm_{v}__"] = interface_anns.get(f"__llm_{v}__")

  # boolean to determine whether LLM has defined an implementation for a function
  for fn in {"generate", "generate_one", "generate_iterator", "embeddings"}:
    key = f"__llm_supports_{fn}__"
    lines.extend([_setattr_class(key, f"cls.{fn} is not _cached_LLMInterface_get('{fn}')"), f"__gen_docstring(cls, '{fn}')",])
    anns[key] = interface_anns.get(key)
  return codegen.generate_function(cls, "__assign_llm_attr", lines, args=("cls", *args), globs=globs, annotations=anns)

def vllm_postprocess_generate(self: LLM["vllm.LLMEngine", T], prompt: str, generation_result: list[dict[str, t.Any]], **_: t.Any) -> str: return generation_result[0]["outputs"][0]["text"]
def vllm_generate(self: LLM["vllm.LLMEngine", T], prompt: str, **attrs: t.Any) -> list[dict[str, t.Any]]:
  outputs: list[vllm.RequestOutput] = []
  # TODO: support prompt_token_ids
  self.model.add_request(request_id=str(uuid.uuid4().hex), prompt=prompt, sampling_params=self.config.model_construct_env(**attrs).to_sampling_config())
  while self.model.has_unfinished_requests():
    outputs.extend([r for r in self.model.step() if r.finished])
  return [unmarshal_vllm_outputs(i) for i in outputs]

_AdaptersTuple: type[AdaptersTuple] = codegen.make_attr_tuple_class("AdaptersTuple", ["adapter_id", "name", "config"])

@attr.define(slots=True, repr=False, init=False)
class LLM(LLMInterface[M, T], ReprMixin):
  if t.TYPE_CHECKING: __name__: str
  config: LLMConfig
  """The config instance to use for this LLM. This will be created based on config_class and available
    when initialising the LLM."""
  quantization_config: transformers.BitsAndBytesConfig | autogptq.BaseQuantizeConfig | None
  """Quantisation config for quantised model on the fly."""
  _model_id: str
  _runtime: t.Literal["ggml", "transformers"]
  _model_decls: TupleAny
  _model_attrs: DictStrAny
  _tokenizer_attrs: DictStrAny
  _tag: bentoml.Tag
  _adapters_mapping: AdaptersMapping | None
  _model_version: str
  _quantize_method: t.Literal["int8", "int4", "gptq"] | None
  _serialisation_format: t.Literal["safetensors", "legacy"]
  _local: bool

  @staticmethod
  def _infer_implementation_from_name(name: str) -> tuple[LiteralRuntime, str]:
    if name.startswith("Flax"): return "flax", name[4:]
    elif name.startswith("TF"): return "tf", name[2:]
    elif name.startswith("VLLM"): return "vllm", name[4:]
    else: return "pt", name

  def __init_subclass__(cls: type[LLM[M, T]]) -> None:
    cd = cls.__dict__
    implementation, config_class_name = cls._infer_implementation_from_name(cls.__name__)
    cls.__llm_implementation__ = implementation
    config_class = AutoConfig.infer_class_from_name(config_class_name)
    if "__openllm_internal__" in cd:
      if "config_class" not in cd: cls.config_class = config_class
    elif "config_class" not in cd: raise RuntimeError("Missing required key 'config_class'. Make sure to define it within the LLM subclass.")
    _make_assignment_script(cls)(cls)
    if "tokenizer_id" not in cd and cls.__llm_implementation__ == "vllm": cls.tokenizer_id = _DEFAULT_TOKENIZER
  @overload
  def __getitem__(self, item: t.Literal["trust_remote_code"]) -> bool: ...
  @overload
  def __getitem__(self, item: t.Literal["implementation"]) -> LiteralRuntime: ...
  @overload
  def __getitem__(self, item: t.Literal["model"]) -> M | None: ...
  @overload
  def __getitem__(self, item: t.Literal["tokenizer"]) -> T | None: ...
  @overload
  def __getitem__(self, item: t.Literal["bentomodel"]) -> bentoml.Model | None: ...
  @overload
  def __getitem__(self, item: t.Literal["adapter_map"]) -> ResolvedAdaptersMapping | None: ...
  @overload
  def __getitem__(self, item: t.Literal["supports_embeddings"]) -> bool: ...
  @overload
  def __getitem__(self, item: t.Literal["supports_generate"]) -> bool: ...
  @overload
  def __getitem__(self, item: t.Literal["supports_generate_one"]) -> bool: ...
  @overload
  def __getitem__(self, item: t.Literal["supports_generate_iterator"]) -> bool: ...
  def __getitem__(self, item: t.Union[LiteralString, t.Any]) -> t.Any:
    if item is None: raise TypeError(f"{self} doesn't understand how to index None.")
    item = inflection.underscore(item)
    internal_attributes = f"__llm_{item}__"
    if hasattr(self, internal_attributes): return getattr(self, internal_attributes)
    elif hasattr(self, item): return getattr(self, item)
    else: raise KeyError(item)
  @overload
  @classmethod
  def from_pretrained(cls, model_id: str | None = ..., model_version: str | None = ..., llm_config: LLMConfig | None = ..., *args: t.Any, runtime: t.Literal["ggml", "transformers"] | None = ..., quantize: t.Literal["int8", "int4"] = ..., bettertransformer: str | bool | None = ..., adapter_id: str | None = ..., adapter_name: str | None = ..., adapter_map: dict[str, str | None] | None = ..., quantization_config: transformers.BitsAndBytesConfig | None = ..., serialisation: t.Literal["safetensors", "legacy"] = ..., **attrs: t.Any) -> LLM[M, T]: ...
  @overload
  @classmethod
  def from_pretrained(cls, model_id: str | None = ..., model_version: str | None = ..., llm_config: LLMConfig | None = ..., *args: t.Any, runtime: t.Literal["ggml", "transformers"] | None = ..., quantize: t.Literal["gptq"] = ..., bettertransformer: str | bool | None = ..., adapter_id: str | None = ..., adapter_name: str | None = ..., adapter_map: dict[str, str | None] | None = ..., quantization_config: autogptq.BaseQuantizeConfig | None = ..., serialisation: t.Literal["safetensors", "legacy"] = ..., **attrs: t.Any) -> LLM[M, T]: ...
  @classmethod
  def from_pretrained(cls, model_id: str | None = None, model_version: str | None = None, llm_config: LLMConfig | None = None, *args: t.Any, runtime: t.Literal["ggml", "transformers"] | None = None, quantize: t.Literal["int8", "int4", "gptq"] | None = None, bettertransformer: str | bool | None = None, adapter_id: str | None = None, adapter_name: str | None = None, adapter_map: dict[str, str | None] | None = None, quantization_config: transformers.BitsAndBytesConfig | autogptq.BaseQuantizeConfig | None = None, serialisation: t.Literal["safetensors", "legacy"] = "safetensors", **attrs: t.Any) -> LLM[M, T]:
    """Instantiate a pretrained LLM.

    ``LLM.from_pretrained`` follows the same design principle as HuggingFace's `from_pretrained` method, plus the following:

    ### Optimization options:

    > This is most notable during serving time.

    - quantize: quantize the model with the given quantization method. Currently supported int8, int4 quantization
    - bettertransformer: Apply FasterTransformer to given pretrained weight

    > Currently, the above two options are mutually exclusive.

    #### Quantisation options

    For customising options for quantisation config, ``openllm.LLM`` accepts all arbitrary arguments that is passed to ``transformers.BitsAndBytesConfig``
    plus ``quantize`` value. For example, for ``int8`` quantisation, specify the following:
    ```python
    model = openllm.AutoLLM.from_pretrained("opt", quantize='int8', llm_int8_enable_fp32_cpu_offload=False)
    ```

    For all GPTQ-related options, it accepts all value prefixed with `gptq_*`. The parsed value then could be parsed
    to ``auto_gptq.BaseQuantizeConfig``.

    ### Adapter options:

    > This is used in conjunction with the fine-tuning features

    - adapter_id: Optional [LoRA](https://arxiv.org/pdf/2106.09685.pdf) pretrained id or local path to apply to said model.
    - adapter_name: Optional name of the adapter to apply to said model. If not provided, it will be handled internally by OpenLLM.
    - adapter_map: optional dictionary of adapter_id to adapter_name. Note that this is mutually exclusive with adapter_id/adapter_name arguments.

    Args:
        model_id: The pretrained model to use. Defaults to None. If None, 'self.default_id' will be used.
                  > [!WARNING] If custom path is passed, make sure it contains all available file to construct
                  > ``transformers.PretrainedConfig``, ``transformers.PreTrainedModel``, and ``transformers.PreTrainedTokenizer``.
        model_name: Optional model name to be saved with this LLM. Default to None. It will be inferred automatically from model_id.
                    If model_id is a custom path, it will be the basename of the given path.
        model_version: Optional version for this given model id. Default to None. This is useful for saving from custom path.
                      If set to None, the version will either be the git hash from given pretrained model, or the hash inferred
                      from last modified time of the given directory.
        llm_config: The config to use for this LLM. Defaults to None. If not passed, OpenLLM
                    will use `config_class` to construct default configuration.
        quantize: The quantization to use for this LLM. Defaults to None. Possible values
                  include int8, int4 and gptq.
        runtime: Optional runtime to run this LLM. Default to 'transformers'. 'ggml' supports is working in progress.
        quantization_config: The quantization config (`transformers.BitsAndBytesConfig` | `autogtpq.BaseQuantizeConfig`) to use. Note that this is mutually exclusive with `quantize`
        serialisation: Type of model format to save to local store. If set to 'safetensors', then OpenLLM will save model using safetensors.
                      Default behaviour is similar to ``safe_serialization=False``.
        bettertransformer: Whether to use BetterTransformer with this model. Defaults to False.
        adapter_id: The [LoRA](https://arxiv.org/pdf/2106.09685.pdf) pretrained id or local path to use for this LLM. Defaults to None.
        adapter_name: The adapter name to use for this LLM. Defaults to None.
        adapter_map: The adapter map to use for this LLM. Defaults to None. Note that this is mutually exclusive with adapter_id/adapter_name arguments.
        *args: The args to be passed to the model.
        **attrs: The kwargs to be passed to the model.
    """
    cfg_cls = cls.config_class
    _local = False
    _model_id: str = first_not_none(model_id, os.environ.get(cfg_cls.__openllm_env__["model_id"]), default=cfg_cls.__openllm_default_id__)
    if validate_is_path(_model_id): _model_id, _local = resolve_filepath(_model_id), True
    quantize = first_not_none(quantize, t.cast(t.Optional[t.Literal["int8", "int4", "gptq"]], os.environ.get(cfg_cls.__openllm_env__["quantize"])), default=None)

    # quantization setup
    if quantization_config and quantize: raise ValueError("'quantization_config' and 'quantize' are mutually exclusive. Either customise your quantization_config or use the 'quantize' argument.")
    if quantization_config is None and quantize is not None: quantization_config, attrs = infer_quantisation_config(cls, quantize, **attrs)
    if quantize == "gptq": serialisation = "safetensors"
    elif cls.__llm_implementation__ == "vllm": serialisation = "legacy"  # Currently working-in-progress

    # NOTE: LoRA adapter setup
    if adapter_map and adapter_id: raise ValueError("'adapter_map' and 'adapter_id' are mutually exclusive. Either provide a 'adapter_map' ({adapter_id: adapter_name | None, ...}) or use the combination of adapter_id/adapter_name arguments. ")
    if adapter_map is None and adapter_id is not None: adapter_map = {adapter_id: adapter_name}
    if adapter_map is not None and not is_peft_available(): raise RuntimeError("LoRA adapter requires 'peft' to be installed. Make sure to install OpenLLM with 'pip install \"openllm[fine-tune]\"'")
    if adapter_map: logger.debug("OpenLLM will apply the following adapters layers: %s", list(adapter_map))

    if llm_config is None:
      llm_config = cls.config_class.model_construct_env(**attrs)
      # The rests of the kwargs that is not used by the config class should be stored into __openllm_extras__.
      attrs = llm_config["extras"]

    try:
      _tag = cls.generate_tag(_model_id, model_version)
      if _tag.version is None: raise ValueError(f"Failed to resolve the correct model version for {cfg_cls.__openllm_start_name__}")
    except Exception as err:
      raise OpenLLMException(f"Failed to generate a valid tag for {cfg_cls.__openllm_start_name__} with 'model_id={_model_id}' (lookup to see its traceback):\n{err}") from err

    return cls(
        *args, model_id=_model_id, llm_config=llm_config, quantization_config=quantization_config, _quantize_method=quantize, _model_version=_tag.version, _tag=_tag, _serialisation_format=serialisation, _local=_local, bettertransformer=str(first_not_none(bettertransformer, os.environ.get(cfg_cls.__openllm_env__["bettertransformer"]), default=None)).upper() in ENV_VARS_TRUE_VALUES,
        _runtime=first_not_none(runtime, t.cast(t.Optional[t.Literal["ggml", "transformers"]], os.environ.get(cfg_cls.__openllm_env__["runtime"])), default=cfg_cls.__openllm_runtime__), _adapters_mapping=resolve_peft_config_type(adapter_map) if adapter_map is not None else None, **attrs
    )

  @classmethod
  @apply(str.lower)
  def _generate_tag_str(cls, model_id: str, model_version: str | None) -> str:
    """Generate a compliant ``bentoml.Tag`` from model_id.

    If model_id is a pretrained_id from HF, then it will have the following format: <framework>-<normalise_model_id>:<revision>
    If model_id contains the revision itself, then the same format above
    If model_id is a path, then it will be <framework>-<basename_of_path>:<generated_sha1> if model_version is not passesd, otherwise <framework>-<basename_of_path>:<model_version>

    > [!NOTE] here that the generated SHA1 for path cases is that it will be based on last modified time.

    Args:
        model_id: Model id for this given LLM. It can be pretrained weights URL, custom path.
        model_version: Specific revision for this model_id or custom version.

    Returns:
        ``str``: Generated tag format that can be parsed by ``bentoml.Tag``
    """
    # specific branch for running in docker or kubernetes, this is very hacky,
    # and probably need a better way to support custom path
    if os.environ.get("BENTO_PATH") is not None: return ":".join(fs.path.parts(model_id)[-2:])

    model_name = normalise_model_name(model_id)
    model_id, *maybe_revision = model_id.rsplit(":")
    if len(maybe_revision) > 0:
      if model_version is not None: logger.warning("revision is specified within 'model_id' (%s), and 'model_version=%s' will be ignored.", maybe_revision[0], model_version)
      return f"{cls.__llm_implementation__}-{model_name}:{maybe_revision[0]}"

    tag_name = f"{cls.__llm_implementation__}-{model_name}"
    if os.environ.get("OPENLLM_USE_LOCAL_LATEST", str(False)).upper() in ENV_VARS_TRUE_VALUES: return bentoml_cattr.unstructure(bentoml.models.get(f"{tag_name}{':'+model_version if model_version is not None else ''}").tag)
    if validate_is_path(model_id): model_id, model_version = resolve_filepath(model_id), first_not_none(model_version, default=generate_hash_from_file(model_id))
    else:
      from .serialisation.transformers._helpers import process_config
      model_version = getattr(process_config(model_id, trust_remote_code=cls.config_class.__openllm_trust_remote_code__, revision=first_not_none(model_version, default="main"))[0], "_commit_hash", None)
      if model_version is None: raise ValueError(f"Internal errors when parsing config for pretrained '{model_id}' ('commit_hash' not found)")
    return f"{tag_name}:{model_version}"

  @classmethod
  def generate_tag(cls, *param_decls: t.Any, **attrs: t.Any) -> bentoml.Tag: return bentoml.Tag.from_taglike(cls._generate_tag_str(*param_decls, **attrs))

  def __init__(
      self, *args: t.Any, model_id: str, llm_config: LLMConfig, bettertransformer: bool | None, quantization_config: transformers.BitsAndBytesConfig | autogptq.BaseQuantizeConfig | None, _adapters_mapping: AdaptersMapping | None, _tag: bentoml.Tag, _quantize_method: t.Literal["int8", "int4", "gptq"] | None, _runtime: t.Literal["ggml", "transformers"], _model_version: str,
      _serialisation_format: t.Literal["safetensors", "legacy"], _local: bool, **attrs: t.Any,
  ):
    """Initialize the LLM with given pretrained model.

    > [!WARNING]
    > To initializing any LLM, you should use `openllm.AutoLLM` or `openllm.LLM.from_pretrained` instead.
    > `__init__` initialization is only for internal use.

    > [!NOTE]
    > - *args to be passed to the model.
    > - **attrs will first be parsed to the AutoConfig, then the rest will be parsed to the import_model
    > - for tokenizer kwargs, it should be prefixed with _tokenizer_*

    For custom pretrained path, it is recommended to pass in 'model_version' alongside with the path
    to ensure that it won't be loaded multiple times.
    Internally, if a pretrained is given as a HuggingFace repository path , OpenLLM will usethe commit_hash
    to generate the model version.

    For better consistency, we recommend users to also push the fine-tuned model to HuggingFace repository.

    If you need to overwrite the default ``import_model``, implement the following in your subclass:

    ```python
    def import_model(
        self,
        *args: t.Any,
        trust_remote_code: bool,
        **attrs: t.Any,
    ):
        _, tokenizer_attrs = self.llm_parameters

        return bentoml.transformers.save_model(
            tag,
            transformers.AutoModelForCausalLM.from_pretrained(
                self.model_id, device_map="auto", torch_dtype=torch.bfloat16, **attrs
            ),
            custom_objects={
                "tokenizer": transformers.AutoTokenizer.from_pretrained(
                    self.model_id, padding_side="left", **tokenizer_attrs
                )
            },
        )
    ```

    If your import model doesn't require customization, you can simply pass in `import_kwargs`
    at class level that will be then passed into The default `import_model` implementation.
    See ``openllm.DollyV2`` for example.

    ```python
    dolly_v2_runner = openllm.Runner(
        "dolly-v2", _tokenizer_padding_side="left", torch_dtype=torch.bfloat16, device_map="cuda"
    )
    ```

    Note: If you implement your own `import_model`, then `import_kwargs` will be the
    base kwargs. You can still override those via ``openllm.Runner``.

    Note that this tag will be generated based on `self.default_id`.
    passed from the __init__ constructor.

    ``llm_post_init`` can also be implemented if you need to do any additional
    initialization after everything is setup.

    Note: If you need to implement a custom `load_model`, the following is an example from Falcon implementation:

    ```python
    def load_model(self, tag: bentoml.Tag, *args: t.Any, **attrs: t.Any) -> t.Any:
        torch_dtype = attrs.pop("torch_dtype", torch.bfloat16)
        device_map = attrs.pop("device_map", "auto")

        _ref = bentoml.transformers.get(tag)

        model = bentoml.transformers.load_model(_ref, device_map=device_map, torch_dtype=torch_dtype, **attrs)
        return transformers.pipeline("text-generation", model=model, tokenizer=_ref.custom_objects["tokenizer"])
    ```

    Args:
        model_id: The pretrained model to use. Defaults to None. If None, 'self.default_id' will be used.
        llm_config: The config to use for this LLM. Defaults to None. If not passed, OpenLLM
                    will use `config_class` to construct default configuration.
        bettertransformer: Whether to use BetterTransformer with this model. Defaults to False.
        quantization_config: ``transformers.BitsAndBytesConfig`` configuration, or 'gptq' denoting this model to be loaded with GPTQ.
        *args: The args to be passed to the model.
        **attrs: The kwargs to be passed to the model.
    """
    # low_cpu_mem_usage is only available for model
    # this is helpful on system with low memory to avoid OOM
    low_cpu_mem_usage = attrs.pop("low_cpu_mem_usage", True)
    if self.__llm_implementation__ == "pt": attrs.update({"low_cpu_mem_usage": low_cpu_mem_usage, "quantization_config": quantization_config})
    model_kwds: DictStrAny = {}
    tokenizer_kwds: DictStrAny = {}
    if self.import_kwargs is not None: model_kwds, tokenizer_kwds = self.import_kwargs
    # set default tokenizer kwargs
    tokenizer_kwds.update({"padding_side": "left", "truncation_side": "left"})

    # parsing tokenizer and model kwargs, as the hierachy is param pass > default
    normalized_model_kwds, normalized_tokenizer_kwds = normalize_attrs_to_model_tokenizer_pair(**attrs)
    # NOTE: Save the args and kwargs for latter load
    self.__attrs_init__(llm_config, quantization_config, model_id, _runtime, args, {**model_kwds, **normalized_model_kwds}, {**tokenizer_kwds, **normalized_tokenizer_kwds}, _tag, _adapters_mapping, _model_version, _quantize_method, _serialisation_format, _local)
    # handle trust_remote_code
    _from_env = os.getenv("TRUST_REMOTE_CODE", None)
    self.__llm_trust_remote_code__ = first_not_none(str(_from_env).upper() in ENV_VARS_TRUE_VALUES if _from_env else None, default=self._model_attrs.pop("trust_remote_code", self.config["trust_remote_code"]))

    self.llm_post_init()
    # we set it here so that we allow subclass to overwrite bettertransformer in llm_post_init
    if bettertransformer is True: self.bettertransformer = bettertransformer
    else: non_intrusive_setattr(self, "bettertransformer", self.config["bettertransformer"])
    # If lora is passed, the disable bettertransformer
    if _adapters_mapping and self.bettertransformer is True: self.bettertransformer = False

  def __setattr__(self, attr: str, value: t.Any) -> None:
    if attr in _reserved_namespace: raise ForbiddenAttributeError(f"{attr} should not be set during runtime as these value will be reflected during runtime. Instead, you can create a custom LLM subclass {self.__class__.__name__}.")
    super().__setattr__(attr, value)
  @property
  def adapters_mapping(self) -> AdaptersMapping | None: return self._adapters_mapping
  @adapters_mapping.setter
  def adapters_mapping(self, value: AdaptersMapping) -> None: self._adapters_mapping = value
  @property
  def __repr_keys__(self) -> set[str]: return {"model_id", "runner_name", "config", "adapters_mapping", "runtime", "tag"}
  def __repr_args__(self) -> ReprArgs:
    for k in self.__repr_keys__:
      if k == "config": yield k, self.config.model_dump(flatten=True)
      else: yield k, getattr(self, k)
  @property
  def model_id(self) -> str: return self._model_id
  @property
  def runtime(self) -> t.Literal["ggml", "transformers"]: return self._runtime
  @property
  def runner_name(self) -> str: return f"llm-{self.config['start_name']}-runner"
<<<<<<< HEAD
  # NOTE: The section below defines a loose contract with langchain's LLM interface.
=======
>>>>>>> 9e371d2e
  @property
  def llm_type(self) -> str: return normalise_model_name(self._model_id)
  @property
  def identifying_params(self) -> DictStrAny: return {"configuration": self.config.model_dump_json().decode(), "model_ids": orjson.dumps(self.config["model_ids"]).decode()}
  @property
  def llm_parameters(self) -> tuple[tuple[tuple[t.Any, ...], DictStrAny], DictStrAny]: return (self._model_decls, self._model_attrs), self._tokenizer_attrs
  @property
  def tag(self) -> bentoml.Tag: return self._tag
<<<<<<< HEAD

  # ensure_model_id_exists can be called to save the model to local store
  def ensure_model_id_exists(self) -> bentoml.Model:
    from . import import_model
    return import_model(self.config["start_name"], model_id=self.model_id, model_version=self._model_version, runtime=self.runtime, implementation=self.__llm_implementation__, quantize=self._quantize_method, serialisation_format=self._serialisation_format)
=======
  def ensure_model_id_exists(self) -> bentoml.Model: return openllm.import_model(self.config["start_name"], model_id=self.model_id, model_version=self._model_version, runtime=self.runtime, implementation=self.__llm_implementation__, quantize=self._quantize_method, serialisation_format=self._serialisation_format)
>>>>>>> 9e371d2e

  @property
  def _bentomodel(self) -> bentoml.Model:
    if self.__llm_bentomodel__ is None: self.__llm_bentomodel__ = openllm.serialisation.get(self)
    return self.__llm_bentomodel__

  def sanitize_parameters(self, prompt: str, **attrs: t.Any) -> tuple[str, DictStrAny, DictStrAny]:
    """This handler will sanitize all attrs and setup prompt text.

    It takes a prompt that is given by the user, attrs that can be parsed with the prompt.

    Returns a tuple of three items:
    - The attributes dictionary that can be passed into LLMConfig to generate a GenerationConfig
    - The attributes dictionary that will be passed into `self.postprocess_generate`.
    """
    return self.config.sanitize_parameters(prompt, **attrs)
  def postprocess_generate(self, prompt: str, generation_result: t.Any, **attrs: t.Any) -> t.Any:
    """This handler will postprocess generation results from LLM.generate and then output nicely formatted results (if the LLM decide to do so.).

    You can customize how the output of the LLM looks with this hook. By default, it is a simple echo.

    > [!NOTE]
    > This will be used from the client side.
    """
    return self.config.postprocess_generate(prompt, generation_result, **attrs)

  @property
  def model(self) -> M:
    # Run check for GPU
    if self.config["requires_gpu"] and device_count() < 1: raise GpuNotAvailableError(f"{self} only supports running with GPU (None available).") from None
    # NOTE: the signature of load_model here is the wrapper under _wrapped_load_model
    if self.__llm_model__ is None:
      model = self.load_model(*self._model_decls, **self._model_attrs)
      # If OOM, then it is probably you don't have enough VRAM to run this model.
      if self.__llm_implementation__ == "pt" and is_torch_available():
        loaded_in_kbit = getattr(model, "is_loaded_in_8bit", False) or getattr(model, "is_loaded_in_4bit", False) or getattr(model, "is_quantized", False)
        if torch.cuda.is_available() and torch.cuda.device_count() == 1 and not loaded_in_kbit:
          try:
            model = model.to("cuda")
          except Exception as err:
            raise OpenLLMException(f"Failed to load {self} into GPU: {err}\nTip: If you run into OOM issue, maybe try different offload strategy. See https://huggingface.co/docs/transformers/v4.31.0/en/main_classes/quantization#offload-between-cpu-and-gpu for more information.") from err
      self.__llm_model__ = model
    return self.__llm_model__

  @property
  def tokenizer(self) -> T:
    # NOTE: the signature of load_tokenizer here is the wrapper under _wrapped_load_tokenizer
    if self.__llm_tokenizer__ is None: self.__llm_tokenizer__ = self.load_tokenizer(**self._tokenizer_attrs)
    return self.__llm_tokenizer__

  def _default_ft_config(self, _adapter_type: AdapterType, inference_mode: bool) -> FineTuneConfig:
    strategy = first_not_none(self.config["fine_tune_strategies"].get(_adapter_type), default=FineTuneConfig(adapter_type=t.cast("PeftType", _adapter_type), llm_config_class=self.config_class))
    return strategy.eval() if inference_mode else strategy.train()

  def _transpose_adapter_mapping(self, inference_mode: bool = True, use_cache: bool = True) -> ResolvedAdaptersMapping:
    if self._adapters_mapping is None: raise ValueError("LoRA mapping is not set up correctly.")
    # early out if we already serialized everything.
    if use_cache and self.__llm_adapter_map__ is not None: return self.__llm_adapter_map__
    if not use_cache: logger.debug("Adapter mapping resolution will not be cached. This should only be used during training.")
    adapter_map: ResolvedAdaptersMapping = {k: {} for k in self._adapters_mapping}
    # this is a temporary check to accept the first option name as 'default'
    # then we will raise Error when the optional_name is set to None in next iteration.
    _converted_first_none = False
    for _adapter_type, _adapters_tuples in self._adapters_mapping.items():
      default_config = self._default_ft_config(_adapter_type, inference_mode)
      for adapter in _adapters_tuples:
        if not adapter.name and _converted_first_none: raise ValueError(f"{self.__class__.__name__} doesn't know how to resolve adapter_name None mapping: {adapter.adapter_id, adapter.config}")
        name = adapter.name
        if name is None:
          _converted_first_none = True
          name = "default"
        peft_config = default_config.with_config(**adapter.config).to_peft_config() if name == "default" else FineTuneConfig(adapter_type=t.cast("PeftType", _adapter_type), adapter_config=adapter.config, inference_mode=inference_mode, llm_config_class=self.config_class).to_peft_config()
        adapter_map[_adapter_type][name] = (peft_config, adapter.adapter_id)
    if self.__llm_adapter_map__ is None and use_cache: self.__llm_adapter_map__ = adapter_map
    return adapter_map

  def prepare_for_training(self, adapter_type: AdapterType = "lora", use_gradient_checkpointing: bool = True, **attrs: t.Any) -> tuple[peft.PeftModel, T]:
    from peft import prepare_model_for_kbit_training
    peft_config = self.config["fine_tune_strategies"].get(adapter_type, FineTuneConfig(adapter_type=t.cast("PeftType", adapter_type), llm_config_class=self.config_class)).train().with_config(**attrs).to_peft_config()
    wrapped_peft = peft.get_peft_model(prepare_model_for_kbit_training(self.model, use_gradient_checkpointing=use_gradient_checkpointing), peft_config)
    if DEBUG: wrapped_peft.print_trainable_parameters()
    return wrapped_peft, self.tokenizer

  def apply_adapter(self, inference_mode: bool = True, adapter_type: AdapterType = "lora", load_adapters: t.Literal["all"] | list[str] | None = None, use_cache: bool = True) -> M:
    """Apply given LoRA mapping to the model. Note that the base model can still be accessed via self.model.get_base_model()."""
    if self.__llm_model__ is None: raise ValueError("Error: Model is not loaded correctly")
    # early out if _adapters_mapping is empty or it is already wrapped with peft.
    if not self._adapters_mapping: return self.__llm_model__
    if isinstance(self.__llm_model__, peft.PeftModel): return self.__llm_model__

    _mapping = self._transpose_adapter_mapping(inference_mode=inference_mode, use_cache=use_cache)
    if adapter_type not in _mapping: raise ValueError(f"Given adapter type {adapter_type} is not supported. Please choose from {list(_mapping.keys())}")
    adapter_mapping = _mapping[adapter_type]

    self.__llm_model__ = self._wrap_default_peft_model(adapter_mapping, inference_mode=inference_mode)
    # now we loop through the rest with add_adapter
    if len(adapter_mapping) > 0:
      for adapter_name, (_peft_config, _) in adapter_mapping.items():
        t.cast(peft.PeftModel, self.__llm_model__).add_adapter(adapter_name, _peft_config)

      # optionally load adapters. In case of multiple adapters, or on Runner,
      # we will need to set load_adapters='all'
      if load_adapters is not None:
        adapters_to_load = adapter_mapping.keys() if load_adapters == "all" else load_adapters
        for adapter_name in adapters_to_load:
          _peft_config, _peft_model_id = adapter_mapping[adapter_name]
          t.cast(peft.PeftModel, self.__llm_model__).load_adapter(_peft_model_id, adapter_name=adapter_name, is_trainable=not inference_mode, **dict(_peft_config.to_dict()))

    return self.__llm_model__

  def _wrap_default_peft_model(self, adapter_mapping: dict[str, tuple[peft.PeftConfig, str]], inference_mode: bool) -> M:
    if self.__llm_model__ is None: raise ValueError("Error: Model is not loaded correctly")
    if isinstance(self.__llm_model__, peft.PeftModel): return self.__llm_model__
    if not isinstance(self.__llm_model__, transformers.PreTrainedModel): raise ValueError("Loading LoRA layers currently only runs on PyTorch models.")

    if "default" not in adapter_mapping: raise ValueError("There is no 'default' mapping. Please check the adapter mapping and report this bug to the OpenLLM team.")
    default_config, peft_model_id = adapter_mapping.pop("default")

    # the below shared similar logics with `get_peft_model`
    # TODO: Support PromptLearningConfig
    if default_config.task_type not in peft.MODEL_TYPE_TO_PEFT_MODEL_MAPPING.keys() and not isinstance(default_config, peft.PromptLearningConfig):
      logger.debug("Given task type '%s' is not supported by peft. Make sure the adapter is loaded manually before running inference.", default_config.task_type)
      model = peft.PeftModel(self.__llm_model__, default_config)
    else:
      # XXX: this is not ideal to serialize like this, maybe for fine-tune we will only support 0.4.0
      # onwards. For now, keep this logic here.
      peft_class = peft.MODEL_TYPE_TO_PEFT_MODEL_MAPPING[default_config.task_type]
      if default_config.base_model_name_or_path:
        kwargs: DictStrAny = {"is_trainable": not inference_mode}
        if "config" in inspect.signature(peft_class.from_pretrained).parameters: kwargs["config"] = default_config
        else: kwargs.update(dict(default_config.to_dict().items()))
        # BUG: This hits during inference, need fixing
        model = peft_class.from_pretrained(self.__llm_model__, peft_model_id, **kwargs)
      else:
        model = peft_class(self.__llm_model__, default_config)  # in this case, the given base_model_name_or_path is None. This will be hit during training
    return model

  # order of these fields matter here, make sure to sync it with
  # openllm.models.auto.factory.BaseAutoLLMClass.for_model
  def to_runner(self, models: list[bentoml.Model] | None = None, max_batch_size: int | None = None, max_latency_ms: int | None = None, scheduling_strategy: type[bentoml.Strategy] = openllm_core.CascadingResourceStrategy) -> LLMRunner[M, T]:
    """Convert this LLM into a Runner.

    Args:
      models: Any additional ``bentoml.Model`` to be included in this given models.
      By default, this will be determined from the model_name.
      max_batch_size: The maximum batch size for the runner.
      max_latency_ms: The maximum latency for the runner.
      strategy: The strategy to use for this runner.
      embedded: Whether to run this runner in embedded mode.
      scheduling_strategy: Whether to create a custom scheduling strategy for this Runner.

    Returns:
      A generated LLMRunner for this LLM.

    > [!NOTE]: There are some difference between bentoml.models.get().to_runner() and LLM.to_runner():
    >
    > - 'name': will be generated by OpenLLM, hence users don't shouldn't worry about this. The generated name will be 'llm-<model-start-name>-runner' (ex: llm-dolly-v2-runner, llm-chatglm-runner)
    > - 'embedded': Will be disabled by default. There is no reason to run LLM in embedded mode.
    > - 'method_configs': The method configs for the runner will be managed internally by OpenLLM.
    """
    models = models if models is not None else []

    try: models.append(self._bentomodel)
    except bentoml.exceptions.NotFound as err: raise RuntimeError(f"Failed to locate {self._bentomodel}:{err}") from None
<<<<<<< HEAD
=======

    if scheduling_strategy is None:
      from ._strategies import CascadingResourceStrategy
      scheduling_strategy = CascadingResourceStrategy
>>>>>>> 9e371d2e

    generate_sig = ModelSignature.from_dict(t.cast("_ModelSignatureDict", ModelSignatureDict(batchable=False)))
    embeddings_sig = ModelSignature.from_dict(t.cast("_ModelSignatureDict", ModelSignatureDict(batchable=True, batch_dim=0)))
    generate_iterator_sig = ModelSignature.from_dict(t.cast("_ModelSignatureDict", ModelSignatureDict(batchable=False)))

    # NOTE: returning the two langchain API's to the runner
    return llm_runner_class(self)(
        llm_runnable_class(self, embeddings_sig, generate_sig, generate_iterator_sig), name=self.runner_name, embedded=False, models=models, max_batch_size=max_batch_size, max_latency_ms=max_latency_ms,
        method_configs=bentoml_cattr.unstructure({"embeddings": embeddings_sig, "__call__": generate_sig, "generate": generate_sig, "generate_one": generate_sig, "generate_iterator": generate_iterator_sig}), scheduling_strategy=scheduling_strategy,
    )

  # NOTE: Scikit API
<<<<<<< HEAD
  def predict(self, prompt: str, **attrs: t.Any) -> t.Any: return self.__call__(prompt, **attrs)
=======
  def predict(self, prompt: str, **attrs: t.Any) -> t.Any: return self(prompt, **attrs)
>>>>>>> 9e371d2e
  def __call__(self, prompt: str, **attrs: t.Any) -> t.Any:
    """Returns the generation result and format the result.

    First, it runs `self.sanitize_parameters` to sanitize the parameters.
    The the sanitized prompt and kwargs will be pass into self.generate.
    Finally, run self.postprocess_generate to postprocess the generated result.

    This allows users to do the following:

    ```python
    llm = openllm.AutoLLM.for_model("dolly-v2")
    llm("What is the meaning of life?")
    ```
    """
    prompt, generate_kwargs, postprocess_kwargs = self.sanitize_parameters(prompt, **attrs)
    return self.postprocess_generate(prompt, self.generate(prompt, **generate_kwargs), **postprocess_kwargs)

<<<<<<< HEAD
=======
  def generate(self, prompt: str, **attrs: t.Any) -> t.List[t.Any]:
    # TODO: support different generation strategies, similar to self.model.generate
    for it in self.generate_iterator(prompt, **attrs): pass
    return [it]

  def postprocess_generate(self, prompt: str, generation_result: t.Any, **attrs: t.Any) -> str:
    if isinstance(generation_result, dict): return generation_result["text"]
    return generation_result

  def generate_iterator(self, prompt: str, /,
                        *, context_length: int | None = None, echo: bool = True, stream_interval: int = 2, stop: str | t.Iterable[str] | None = None, stop_token_ids: list[int] | None = None, **attrs: t.Any) -> t.Iterator[t.Any]:
    # NOTE: encoder-decoder models will need to implement their own generate_iterator for now
    # inspired from fastchat's generate_stream_func
    from ._generation import prepare_logits_processor, get_context_length, is_partial_stop

    len_prompt = len(prompt)
    if stop_token_ids is None: stop_token_ids = []
    stop_token_ids.append(self.tokenizer.eos_token_id)

    logits_processor = prepare_logits_processor(self.config)

    input_ids = self.tokenizer(prompt).input_ids

    if context_length is None: context_length = get_context_length(self.model.config)
    max_src_len = context_length - self.config["max_new_tokens"] - 1

    input_ids = input_ids[-max_src_len:]
    output_ids = list(input_ids)
    input_echo_len = len(input_ids)

    past_key_values = out = token = None
    for i in range(self.config["max_new_tokens"]):
      if i == 0:  # prefill
        out = self.model(torch.as_tensor([input_ids], device=self.device), use_cache=True)
      else:  # decoding
        out = self.model(input_ids=torch.as_tensor([[token]], device=self.device), use_cache=True, past_key_values=past_key_values) # type: ignore[has-type]
      logits = out.logits
      past_key_values = out.past_key_values

      last_token_logits = logits_processor(torch.as_tensor([output_ids], device=logits.device) if self.config["repetition_penalty"] > 1.0 else None, logits[:, -1, :])[0] if logits_processor else logits[0, -1, :]
      # Switch to CPU by avoiding some bugs in mps backend.
      if self.device.type == "mps": last_token_logits = last_token_logits.float().to("cpu")

      if self.config["temperature"] < 1e-5 or self.config["top_p"] < 1e-8: token = int(torch.argmax(last_token_logits))  # greedy
      else: token = int(torch.multinomial(torch.softmax(last_token_logits, dim=-1), num_samples=1))
      output_ids.append(token)

      if token in stop_token_ids: stopped = True
      else: stopped = False

      # Yield the output tokens
      if i % stream_interval == 0 or i == self.config["max_new_tokens"] - 1 or stopped:
        tmp_output_ids = output_ids if echo else output_ids[input_echo_len:]
        rfind_start = len_prompt if echo else 0
        output = self.tokenizer.decode(tmp_output_ids, skip_special_tokens=True, spaces_between_special_tokens=False, clean_up_tokenization_spaces=True)

        partially_stopped = False
        if stop:
          if isinstance(stop, str):
            pos = output.rfind(stop, rfind_start)
            if pos != -1: output, stopped = output[:pos], True
            else: partially_stopped = is_partial_stop(output, stop)
          elif isinstance(stop, t.Iterable):
            for each_stop in stop:
              pos = output.rfind(each_stop, rfind_start)
              if pos != -1:
                output, stopped = output[:pos], True
                break
              else:
                partially_stopped = is_partial_stop(output, each_stop)
                if partially_stopped: break
          else: raise ValueError("Invalid stop field type.")

        # Prevent yielding partial stop sequence
        if not partially_stopped:
          yield {"text": output, "usage": {"prompt_tokens": input_echo_len, "completion_tokens": i, "total_tokens": input_echo_len + i}, "finish_reason": None}
      if stopped: break

    # Finish stream event, which contains finish reason
    if i == self.config["max_new_tokens"] - 1: finish_reason = "length"
    elif stopped: finish_reason = "stop"
    else: finish_reason = None
    yield {"text": output, "usage": {"prompt_tokens": input_echo_len, "completion_tokens": i, "total_tokens": input_echo_len + i}, "finish_reason": finish_reason}

    # Clean
    del past_key_values, out
    gc.collect()
    torch.cuda.empty_cache()

>>>>>>> 9e371d2e
@overload
def Runner(model_name: str, *, model_id: str | None = None, model_version: str | None = ..., init_local: t.Literal[False, True] = ..., **attrs: t.Any) -> LLMRunner[t.Any, t.Any]: ...
@overload
def Runner(model_name: str, *, model_id: str = ..., model_version: str | None = ..., models: list[bentoml.Model] | None = ..., max_batch_size: int | None = ..., max_latency_ms: int | None = ..., method_configs: dict[str, ModelSignatureDict | ModelSignature] | None = ..., embedded: t.Literal[True, False] = ..., scheduling_strategy: type[bentoml.Strategy] | None = ..., **attrs: t.Any) -> LLMRunner[t.Any, t.Any]: ...
@overload
def Runner(model_name: str, *, ensure_available: bool | None = None, init_local: bool = ..., implementation: LiteralRuntime | None = None, llm_config: LLMConfig | None = None, **attrs: t.Any) -> LLMRunner[t.Any, t.Any]: ...
@overload
def Runner(model_name: str, *, model_id: str | None = ..., model_version: str | None = ..., llm_config: LLMConfig | None = ..., runtime: t.Literal["ggml", "transformers"] | None = ..., quantize: t.Literal["int8", "int4", "gptq"] | None = ..., bettertransformer: str | bool | None = ..., adapter_id: str | None = ..., adapter_name: str | None = ..., adapter_map: dict[str, str | None] | None = ..., quantization_config: transformers.BitsAndBytesConfig | autogptq.BaseQuantizeConfig | None = None, serialisation: t.Literal["safetensors", "legacy"] = ..., **attrs: t.Any) -> LLMRunner[t.Any, t.Any]: ...
def Runner(model_name: str, ensure_available: bool | None = None, init_local: bool = False, implementation: LiteralRuntime | None = None, llm_config: LLMConfig | None = None, **attrs: t.Any) -> LLMRunner[t.Any, t.Any]:
  """Create a Runner for given LLM. For a list of currently supported LLM, check out 'openllm models'.

  The behaviour of ensure_available that is synonymous to `AutoLLM.for_model` depends on `init_local`.
  By default, `ensure_available` is synonymous to `init_local`, meaning on the service when creating
  runner, it won't download the model. So before running your BentoML Service, you should create a `on_startup`
  hook to check download if you don't want to do it manually:

  ```python

  runner = openllm.Runner("dolly-v2")

  @svc.on_startup
  def download():
    runner.download_model()
  ```

  if `init_local=True` (For development workflow), it will also enable `ensure_available`.
  Default value of `ensure_available` is None. If set then use that given value, otherwise fallback to the aforementioned behaviour.

  Args:
    model_name: Supported model name from 'openllm models'
    ensure_available: If True, it will download the model if it is not available. If False, it will skip downloading the model.
    If False, make sure the model is available locally.
    implementation: The given Runner implementation one choose for this Runner. By default, it is retrieved from the enviroment variable
    of the respected model_name. For example: 'flan-t5' -> "OPENLLM_FLAN_T5_FRAMEWORK"
    llm_config: Optional ``openllm.LLMConfig`` to initialise this ``openllm.LLMRunner``.
    init_local: If True, it will initialize the model locally. This is useful if you want to
    run the model locally. (Symmetrical to bentoml.Runner.init_local())
    **attrs: The rest of kwargs will then be passed to the LLM. Refer to the LLM documentation for the kwargs
    behaviour
  """
  if llm_config is not None:
    attrs.update({"model_id": llm_config["env"]["model_id_value"], "bettertransformer": llm_config["env"]["bettertransformer_value"], "quantize": llm_config["env"]["quantize_value"], "runtime": llm_config["env"]["runtime_value"], "serialisation": first_not_none(os.environ.get("OPENLLM_SERIALIZATION"), attrs.get("serialisation"), default="safetensors")})

  default_implementation = llm_config.default_implementation() if llm_config is not None else "pt"
  implementation = t.cast(LiteralRuntime, first_not_none(implementation, default=EnvVarMixin(model_name, default_implementation)["framework_value"]))
  runner = infer_auto_class(implementation).create_runner(model_name, llm_config=llm_config, ensure_available=ensure_available if ensure_available is not None else init_local, **attrs)
  if init_local: runner.init_local(quiet=True)
  return runner

def method_signature(sig: ModelSignature) -> ModelSignatureDict: return bentoml_cattr.unstructure(sig)
class SetAdapterOutput(t.TypedDict):
  success: bool
  message: str

def llm_runnable_class(self: LLM[M, T], embeddings_sig: ModelSignature, generate_sig: ModelSignature, generate_iterator_sig: ModelSignature) -> type[LLMRunnable[M, T]]:
  class _Runnable(bentoml.Runnable):
    SUPPORTED_RESOURCES = ("nvidia.com/gpu", "amd.com/gpu", "cpu")
    SUPPORTS_CPU_MULTI_THREADING = True
    def __init__(__self: _Runnable):
      # NOTE: The side effect of this line
      # is that it will load the imported model during
      # runner startup. So don't remove it!!
      if not self.model: raise RuntimeError("Failed to load the model correctly (See traceback above)")
      if self.adapters_mapping is not None:
        logger.info("Applying LoRA to %s...", self.runner_name)
        self.apply_adapter(inference_mode=True, load_adapters="all")
    def set_adapter(__self: _Runnable, adapter_name: str) -> None:
      if self.__llm_adapter_map__ is None: raise ValueError("No adapters available for current running server.")
      elif not isinstance(self.model, peft.PeftModel): raise RuntimeError("Model is not a PeftModel")
      if adapter_name != "default": self.model.set_adapter(adapter_name)
      logger.info("Successfully apply LoRA layer %s", adapter_name)
    @bentoml.Runnable.method(**method_signature(embeddings_sig))
    def embeddings(__self: _Runnable, prompt: str | list[str]) -> t.Sequence[LLMEmbeddings]: return [self.embeddings([prompt] if isinstance(prompt, str) else prompt)]
    @bentoml.Runnable.method(**method_signature(generate_sig))
    def __call__(__self: _Runnable, prompt: str, **attrs: t.Any) -> list[t.Any]:
      adapter_name = attrs.pop("adapter_name", None)
      if adapter_name is not None: __self.set_adapter(adapter_name)
      return self.generate(prompt, **attrs)
    @bentoml.Runnable.method(**method_signature(generate_sig))
    def generate(__self: _Runnable, prompt: str, **attrs: t.Any) -> list[t.Any]:
      adapter_name = attrs.pop("adapter_name", None)
      if adapter_name is not None: __self.set_adapter(adapter_name)
      return self.generate(prompt, **attrs)
    @bentoml.Runnable.method(**method_signature(generate_sig))
    def generate_one(__self: _Runnable, prompt: str, stop: list[str], **attrs: t.Any) -> t.Sequence[dict[t.Literal["generated_text"], str]]:
      adapter_name = attrs.pop("adapter_name", None)
      if adapter_name is not None: __self.set_adapter(adapter_name)
      return self.generate_one(prompt, stop, **attrs)
    @bentoml.Runnable.method(**method_signature(generate_iterator_sig))
    def generate_iterator(__self: _Runnable, prompt: str, **attrs: t.Any) -> t.Generator[str, None, str]:
      adapter_name = attrs.pop("adapter_name", None)
      if adapter_name is not None: __self.set_adapter(adapter_name)
      pre = 0
      for outputs in self.generate_iterator(prompt, **attrs):
        output_text = outputs["text"].strip().split(" ")
        now = len(output_text) - 1
        if now > pre:
          yield " ".join(output_text[pre:now])
          pre = now
      yield " ".join(output_text[pre:])
      return " ".join(output_text)

  return types.new_class(self.__class__.__name__ + "Runnable", (_Runnable,), {}, lambda ns: ns.update({"SUPPORTED_RESOURCES": ("nvidia.com/gpu", "amd.com/gpu") if self.config["requires_gpu"] else ("nvidia.com/gpu", "amd.com/gpu", "cpu"), "__module__": self.__module__, "__doc__": self.config["env"].start_docstring}))

def llm_runner_class(self: LLM[M, T]) -> type[LLMRunner[M, T]]:
  def available_adapters(_: LLMRunner[M, T]) -> PeftAdapterOutput:
    if not is_peft_available(): return PeftAdapterOutput(success=False, result={}, error_msg="peft is not available. Make sure to install: 'pip install \"openllm[fine-tune]\"'")
    if self.__llm_adapter_map__ is None: return PeftAdapterOutput(success=False, result={}, error_msg="No adapters available for current running server.")
    if not isinstance(self.model, peft.PeftModel): return PeftAdapterOutput(success=False, result={}, error_msg="Model is not a PeftModel")
    return PeftAdapterOutput(success=True, result=self.model.peft_config, error_msg="")
  def _wrapped_generate_run(__self: LLMRunner[M, T], prompt: str, **kwargs: t.Any) -> t.Any:
    """Wrapper for runner.generate.run() to handle the prompt and postprocessing.

    This will be used for LangChain API.

    Usage:

    ```python
    runner = openllm.Runner("dolly-v2", init_local=True)
    runner("What is the meaning of life?")
    ```
    """
    prompt, generate_kwargs, postprocess_kwargs = self.sanitize_parameters(prompt, **kwargs)
    return self.postprocess_generate(prompt, __self.generate.run(prompt, **generate_kwargs), **postprocess_kwargs)

  def _wrapped_embeddings_run(__self: LLMRunner[M, T], prompt: str | list[str]) -> LLMEmbeddings:
    """``llm.embed`` is a light wrapper around runner.embeedings.run().

    Usage:

    ```python
    runner = openllm.Runner('llama', implementation='pt')
    runner.embed("What is the meaning of life?")
    ```
    """
    return __self.embeddings.run([prompt] if isinstance(prompt, str) else prompt)

  def _wrapped_repr_keys(_: LLMRunner[M, T]) -> set[str]: return {"config", "llm_type", "runner_methods", "runtime", "llm_tag"}
  def _wrapped_repr_args(__self: LLMRunner[M, T]) -> ReprArgs:
    yield "runner_methods", {method.name: {"batchable": method.config.batchable, "batch_dim": method.config.batch_dim if method.config.batchable else None} for method in __self.runner_methods}
    yield "config", self.config.model_dump(flatten=True)
    yield "llm_type", __self.llm_type
    yield "runtime", self.runtime
    yield "llm_tag", self.tag

  return types.new_class(self.__class__.__name__ + "Runner", (bentoml.Runner,), exec_body=lambda ns: ns.update({"llm_type": self.llm_type, "identifying_params": self.identifying_params, "llm_tag": self.tag, "llm": self, "config": self.config, "implementation": self.__llm_implementation__, "peft_adapters": property(fget=available_adapters),
                                                                                                                "download_model": self.ensure_model_id_exists, "__call__": _wrapped_generate_run, "embed": _wrapped_embeddings_run, "__module__": self.__module__, "__doc__": self.config["env"].start_docstring, "__repr__": ReprMixin.__repr__,
                                                                                                                "__repr_keys__": property( _wrapped_repr_keys), "__repr_args__": _wrapped_repr_args, "supports_embeddings": self["supports_embeddings"], "supports_hf_agent": self["supports_generate_one"], "has_adapters": self._adapters_mapping is not None}))

__all__ = ["LLMRunner", "LLMRunnable", "Runner", "LLM", "llm_runner_class", "llm_runnable_class", "LLMEmbeddings"]<|MERGE_RESOLUTION|>--- conflicted
+++ resolved
@@ -1,11 +1,7 @@
 from __future__ import annotations
-import functools, inspect, logging, os, re, traceback, types, typing as t, uuid, attr, fs.path, inflection, orjson, bentoml, openllm, openllm_core
+import functools, inspect, logging, os, re, traceback, types, typing as t, uuid, attr, fs.path, inflection, orjson, bentoml, openllm, openllm_core, gc
 from abc import ABC, abstractmethod
 from pathlib import Path
-<<<<<<< HEAD
-=======
-import attr, fs.path, inflection, orjson, bentoml, openllm, gc
->>>>>>> 9e371d2e
 from huggingface_hub import hf_hub_download
 from bentoml._internal.models.model import ModelSignature
 
@@ -705,10 +701,7 @@
   def runtime(self) -> t.Literal["ggml", "transformers"]: return self._runtime
   @property
   def runner_name(self) -> str: return f"llm-{self.config['start_name']}-runner"
-<<<<<<< HEAD
   # NOTE: The section below defines a loose contract with langchain's LLM interface.
-=======
->>>>>>> 9e371d2e
   @property
   def llm_type(self) -> str: return normalise_model_name(self._model_id)
   @property
@@ -717,15 +710,7 @@
   def llm_parameters(self) -> tuple[tuple[tuple[t.Any, ...], DictStrAny], DictStrAny]: return (self._model_decls, self._model_attrs), self._tokenizer_attrs
   @property
   def tag(self) -> bentoml.Tag: return self._tag
-<<<<<<< HEAD
-
-  # ensure_model_id_exists can be called to save the model to local store
-  def ensure_model_id_exists(self) -> bentoml.Model:
-    from . import import_model
-    return import_model(self.config["start_name"], model_id=self.model_id, model_version=self._model_version, runtime=self.runtime, implementation=self.__llm_implementation__, quantize=self._quantize_method, serialisation_format=self._serialisation_format)
-=======
   def ensure_model_id_exists(self) -> bentoml.Model: return openllm.import_model(self.config["start_name"], model_id=self.model_id, model_version=self._model_version, runtime=self.runtime, implementation=self.__llm_implementation__, quantize=self._quantize_method, serialisation_format=self._serialisation_format)
->>>>>>> 9e371d2e
 
   @property
   def _bentomodel(self) -> bentoml.Model:
@@ -750,6 +735,7 @@
     > [!NOTE]
     > This will be used from the client side.
     """
+    if isinstance(generation_result, dict): return generation_result["text"]
     return self.config.postprocess_generate(prompt, generation_result, **attrs)
 
   @property
@@ -890,13 +876,6 @@
 
     try: models.append(self._bentomodel)
     except bentoml.exceptions.NotFound as err: raise RuntimeError(f"Failed to locate {self._bentomodel}:{err}") from None
-<<<<<<< HEAD
-=======
-
-    if scheduling_strategy is None:
-      from ._strategies import CascadingResourceStrategy
-      scheduling_strategy = CascadingResourceStrategy
->>>>>>> 9e371d2e
 
     generate_sig = ModelSignature.from_dict(t.cast("_ModelSignatureDict", ModelSignatureDict(batchable=False)))
     embeddings_sig = ModelSignature.from_dict(t.cast("_ModelSignatureDict", ModelSignatureDict(batchable=True, batch_dim=0)))
@@ -909,11 +888,7 @@
     )
 
   # NOTE: Scikit API
-<<<<<<< HEAD
-  def predict(self, prompt: str, **attrs: t.Any) -> t.Any: return self.__call__(prompt, **attrs)
-=======
   def predict(self, prompt: str, **attrs: t.Any) -> t.Any: return self(prompt, **attrs)
->>>>>>> 9e371d2e
   def __call__(self, prompt: str, **attrs: t.Any) -> t.Any:
     """Returns the generation result and format the result.
 
@@ -931,16 +906,10 @@
     prompt, generate_kwargs, postprocess_kwargs = self.sanitize_parameters(prompt, **attrs)
     return self.postprocess_generate(prompt, self.generate(prompt, **generate_kwargs), **postprocess_kwargs)
 
-<<<<<<< HEAD
-=======
   def generate(self, prompt: str, **attrs: t.Any) -> t.List[t.Any]:
     # TODO: support different generation strategies, similar to self.model.generate
     for it in self.generate_iterator(prompt, **attrs): pass
     return [it]
-
-  def postprocess_generate(self, prompt: str, generation_result: t.Any, **attrs: t.Any) -> str:
-    if isinstance(generation_result, dict): return generation_result["text"]
-    return generation_result
 
   def generate_iterator(self, prompt: str, /,
                         *, context_length: int | None = None, echo: bool = True, stream_interval: int = 2, stop: str | t.Iterable[str] | None = None, stop_token_ids: list[int] | None = None, **attrs: t.Any) -> t.Iterator[t.Any]:
@@ -1022,7 +991,6 @@
     gc.collect()
     torch.cuda.empty_cache()
 
->>>>>>> 9e371d2e
 @overload
 def Runner(model_name: str, *, model_id: str | None = None, model_version: str | None = ..., init_local: t.Literal[False, True] = ..., **attrs: t.Any) -> LLMRunner[t.Any, t.Any]: ...
 @overload
