# mypy: disable-error-code="name-defined,attr-defined"
from __future__ import annotations
import abc
import gc
import inspect
import logging
import os
import types
import typing as t

import attr
import fs.path
import inflection
import orjson

from huggingface_hub import hf_hub_download

import bentoml
import openllm
import openllm_core

from bentoml._internal.models.model import ModelSignature
from openllm_core._configuration import FineTuneConfig
from openllm_core._configuration import LLMConfig
from openllm_core._schema import EmbeddingsOutput
from openllm_core._typing_compat import AdaptersMapping
from openllm_core._typing_compat import AdaptersTuple
from openllm_core._typing_compat import AdapterType
from openllm_core._typing_compat import DictStrAny
from openllm_core._typing_compat import LiteralBackend
from openllm_core._typing_compat import LiteralQuantise
from openllm_core._typing_compat import LiteralSerialisation
from openllm_core._typing_compat import LiteralString
from openllm_core._typing_compat import LLMRunnable
from openllm_core._typing_compat import LLMRunner
from openllm_core._typing_compat import M
from openllm_core._typing_compat import ModelSignatureDict
from openllm_core._typing_compat import PeftAdapterOutput
from openllm_core._typing_compat import T
from openllm_core._typing_compat import TupleAny
from openllm_core._typing_compat import overload
from openllm_core.prompts import PromptTemplate
from openllm_core.prompts import process_prompt
from openllm_core.utils import DEBUG
from openllm_core.utils import MYPY
from openllm_core.utils import EnvVarMixin
from openllm_core.utils import LazyLoader
from openllm_core.utils import ReprMixin
from openllm_core.utils import apply
from openllm_core.utils import bentoml_cattr
from openllm_core.utils import codegen
from openllm_core.utils import first_not_none
from openllm_core.utils import generate_hash_from_file
from openllm_core.utils import is_peft_available
from openllm_core.utils import is_torch_available
from openllm_core.utils import normalize_attrs_to_model_tokenizer_pair
from openllm_core.utils import resolve_filepath
from openllm_core.utils import validate_is_path

from ._assign import make_llm_attributes
from ._quantisation import infer_quantisation_config
from .exceptions import ForbiddenAttributeError
from .exceptions import OpenLLMException
from .utils import infer_auto_class

if t.TYPE_CHECKING:

  import peft
  import torch
  import transformers
  import vllm

  from openllm_core._configuration import PeftType
  from openllm_core.utils.representation import ReprArgs
else:
  transformers = LazyLoader('transformers', globals(), 'transformers')
  torch = LazyLoader('torch', globals(), 'torch')
  peft = LazyLoader('peft', globals(), 'peft')

ResolvedAdaptersMapping = t.Dict[AdapterType, t.Dict[str, t.Tuple['peft.PeftConfig', str]]]

logger = logging.getLogger(__name__)

_object_setattr = object.__setattr__

def normalise_model_name(name: str) -> str:
  if validate_is_path(name): return os.path.basename(resolve_filepath(name))
  name = name.replace('/', '--')
  return inflection.dasherize(name)

# the below is similar to peft.utils.other.CONFIG_NAME
PEFT_CONFIG_NAME = 'adapter_config.json'

def resolve_peft_config_type(adapter_map: dict[str, str | None]) -> AdaptersMapping:
  '''Resolve the type of the PeftConfig given the adapter_map.

  This is similar to how PeftConfig resolve its config type.

  Args:
  adapter_map: The given mapping from either SDK or CLI. See CLI docs for more information.
  '''
  resolved: AdaptersMapping = {}
  _has_set_default = False
  for path_or_adapter_id, name in adapter_map.items():
    resolve_name = name
    if resolve_name is None:
      if _has_set_default: raise ValueError('Only one adapter can be set as default.')
      resolve_name = 'default'
      _has_set_default = True
    if os.path.isfile(os.path.join(path_or_adapter_id, PEFT_CONFIG_NAME)):
      config_file = os.path.join(path_or_adapter_id, PEFT_CONFIG_NAME)
    else:
      try:
        config_file = hf_hub_download(path_or_adapter_id, PEFT_CONFIG_NAME)
      except Exception as err:
        raise ValueError(f"Can't find '{PEFT_CONFIG_NAME}' at '{path_or_adapter_id}'") from err
    with open(config_file, 'r') as file:
      resolved_config = orjson.loads(file.read())
    # all peft_type should be available in PEFT_CONFIG_NAME
    _peft_type: AdapterType = resolved_config['peft_type'].lower()
    if _peft_type not in resolved: resolved[_peft_type] = ()
    resolved[_peft_type] += (_AdaptersTuple((path_or_adapter_id, resolve_name, resolved_config)),)
  return resolved

_reserved_namespace = {'config_class', 'model', 'tokenizer', 'import_kwargs'}

class LLMFunction(abc.ABC):
  @abc.abstractmethod
  def postprocess_generate(self, prompt: str, generation_result: t.Any, **attrs: t.Any) -> t.Any:
    '''This handler will postprocess generation results from LLM.generate and then output nicely formatted results (if the LLM decide to do so.).

    You can customize how the output of the LLM looks with this hook. By default, it is a simple echo.

    > [!NOTE]
    > This will be used from the client side.
    '''
    raise NotImplementedError

  @abc.abstractmethod
  def generate(self, prompt: str, **preprocess_generate_kwds: t.Any) -> t.Any:
    '''Text generation implementation for any given prompt.

    It takes the prompt and 'generation_kwargs'. The main implementation will parse all of kwargs
    correctly for you, so that subclass implementation don't have to repeat some of these boilercode.
    '''
    raise NotImplementedError

  @abc.abstractmethod
  def generate_iterator(self, prompt: str, /, **attrs: t.Any) -> t.Iterator[t.Any]:
    '''The iterator implementation of generate.

    This will be used for Token streaming and SSE support.

    Args:
      prompt: the input prompt
      **attrs: Relevant attributes to be pass to the stream generation implementation.

    Returns:
      An iterator of incoming token generation. It will returns a dictionary
    '''
    raise NotImplementedError

  def generate_one(self, prompt: str, stop: list[str], **preprocess_generate_kwds: t.Any) -> t.Sequence[dict[t.Literal['generated_text'], str]]:
    '''The entrypoint for generating one prompt.

    This provides additional stop tokens for generating per token level. This is useful when running with agents, or initial streaming support.
    '''
    raise NotImplementedError

  def embeddings(self, prompts: list[str]) -> EmbeddingsOutput:
    '''The implementation for generating text embeddings from given prompt.

    It takes the prompt and output the embeddings for this given LLM.

    Returns:
        The embeddings for the given prompt.
    '''
    raise NotImplementedError

class LLMSerialisation(abc.ABC, t.Generic[M, T]):
  def import_model(self, *args: t.Any, trust_remote_code: bool, **attrs: t.Any) -> bentoml.Model:
    '''Import both model and tokenizer weights into as a BentoML models.

    Note that tokenizer attrs can be accessed via ``llm.llm_parameters``.

    ```python
    _, tokenizer_attrs = llm.llm_parameters
    ```

    By default, `model_decls` and `model_attrs` is already sanitised and concatenated into `args` and `attrs`
    '''
    raise NotImplementedError

  def load_model(self, *args: t.Any, **attrs: t.Any) -> M:
    '''This function can be implemented to override the default load_model behaviour.

    See falcon for example implementation. Tag can be accessed via ``self.tag``
    '''
    raise NotImplementedError

  def load_tokenizer(self, tag: bentoml.Tag, **attrs: t.Any) -> T:
    '''This function can be implemented to override how to load the tokenizer.

    See falcon for example implementation.
    '''
    raise NotImplementedError

class LLMInterface(LLMFunction, LLMSerialisation[M, T], abc.ABC):
  def llm_post_init(self) -> None:
    '''This function can be implemented if you need to initialized any additional variables that doesn't concern OpenLLM internals.
    By default, this will add `self.device` if the implementation is PyTorch.
    '''
    pass

  def sanitize_parameters(self, prompt: str, **attrs: t.Any) -> tuple[str, DictStrAny, DictStrAny]:
    '''This handler will sanitize all attrs and setup prompt text.

    It takes a prompt that is given by the user, attrs that can be parsed with the prompt.

    Returns a tuple of three items:
    - The attributes dictionary that can be passed into LLMConfig to generate a GenerationConfig
    - The attributes dictionary that will be passed into `self.postprocess_generate`.
    '''
    raise NotImplementedError

  @property
  def import_kwargs(self) -> tuple[DictStrAny, DictStrAny] | None:
    '''The default import kwargs to used when importing the model.

    This will be passed into 'openllm.LLM.import_model'.
    It returns two dictionaries: one for model kwargs and one for tokenizer kwargs.

    Returns:
        Optional tuple of model kwargs and tokenizer kwargs
    '''

  # NOTE: All fields below are attributes that can be accessed by users.
  config_class: t.Type[LLMConfig]
  '''The config class to use for this LLM. If you are creating a custom LLM, you must specify this class.'''
  device: 'torch.device'
  '''The device to be used for this LLM. If the implementation is 'pt', then it will be torch.device, else string.'''
  tokenizer_id: t.Union[t.Literal['local'], LiteralString]
  '''optional tokenizer_id for loading with vLLM if the model supports vLLM.'''

  # NOTE: The following will be populated by __init_subclass__, note that these should be immutable.
  __llm_backend__: LiteralBackend
  '''This is used to determine which framework implementation for this given LLM.

    Usually, this will inferred from class name, that follows the HuggingFace's naming convention:

    - `OPTForConditionalGeneration` -> `pt`
    - `TFOPTForConditionalGeneration` -> `tf`
    - `FlaxOPTForConditionalGeneration` -> `flax`

    For all VLLM backend: VLLMLlama -> `vllm`
    For all GGML backend: GGMLLlama -> `ggml`
    For all MLC backend: MLCLlama -> `mlc`
    '''
  __llm_model__: t.Optional[M]
  '''A reference to the actual model. Instead of access this directly, you should use `model` property instead.'''
  __llm_tokenizer__: t.Optional[T]
  '''A reference to the actual tokenizer. Instead of access this directly, you should use `tokenizer` property instead.'''
  __llm_adapter_map__: t.Optional[ResolvedAdaptersMapping]
  '''A reference to the the cached LoRA adapter mapping.'''

  __llm_supports_embeddings__: bool
  '''A boolean to determine whether models does implement ``LLM.embeddings``.'''
  __llm_supports_generate__: bool
  '''A boolean to determine whether models does implement ``LLM.generate``.'''
  __llm_supports_generate_one__: bool
  '''A boolean to determine whether models does implement ``LLM.generate_one``.'''
  __llm_supports_generate_iterator__: bool
  '''A boolean to determine whether models does implement ``LLM.generate_iterator``.'''

_DEFAULT_TOKENIZER = 'hf-internal-testing/llama-tokenizer'

_AdaptersTuple: type[AdaptersTuple] = codegen.make_attr_tuple_class('AdaptersTuple', ['adapter_id', 'name', 'config'])

@attr.define(slots=True, repr=False, init=False)
class LLM(LLMInterface[M, T], ReprMixin):
  if t.TYPE_CHECKING: __name__: str
  if t.TYPE_CHECKING and not MYPY:

    def __attrs_init__(self,
                       config: LLMConfig,
                       quantization_config: t.Optional[t.Union[transformers.BitsAndBytesConfig, transformers.GPTQConfig]],
                       quantize: t.Optional[LiteralQuantise],
                       model_id: str,
                       model_decls: TupleAny,
                       model_attrs: DictStrAny,
                       tokenizer_attrs: DictStrAny,
                       tag: bentoml.Tag,
                       adapters_mapping: t.Optional[AdaptersMapping],
                       model_version: t.Optional[str],
                       serialisation: LiteralSerialisation,
                       _local: bool,
                       prompt_template: PromptTemplate | str | None,
                       system_message: str | None,
                       **attrs: t.Any) -> None:
      '''Generated __attrs_init__ for openllm.LLM.'''

  config: LLMConfig
  '''The config instance to use for this LLM. This will be created based on config_class and available when initialising the LLM.'''
  quantization_config: transformers.BitsAndBytesConfig | transformers.GPTQConfig | None
  '''Quantisation config for quantised model on the fly.'''
  _quantize: LiteralQuantise | None
  _model_id: str
  _model_decls: TupleAny
  _model_attrs: DictStrAny
  _tokenizer_attrs: DictStrAny
  _tag: bentoml.Tag
  _adapters_mapping: AdaptersMapping | None
  _model_version: str
  _serialisation: LiteralSerialisation
  _local: bool
  _prompt_template: PromptTemplate | str | None
  _system_message: str | None

  def __init_subclass__(cls: type[LLM[M, T]]) -> None:
    cd = cls.__dict__
    if cls.__name__.startswith('Flax'):
      cls.__llm_backend__, config_class = 'flax', openllm.AutoConfig.infer_class_from_name(cls.__name__[4:])
    elif cls.__name__.startswith('TF'):
      cls.__llm_backend__, config_class = 'tf', openllm.AutoConfig.infer_class_from_name(cls.__name__[2:])
    elif cls.__name__.startswith('VLLM'):
      cls.__llm_backend__, config_class = 'vllm', openllm.AutoConfig.infer_class_from_name(cls.__name__[4:])
    else:
      cls.__llm_backend__, config_class = 'pt', openllm.AutoConfig.infer_class_from_name(cls.__name__)
    if '__openllm_internal__' not in cd and 'config_class' not in cd:
      raise RuntimeError("Missing required key 'config_class'. Make sure to define it within the LLM subclass.")
    if '__openllm_internal__' in cd and 'config_class' not in cd: cls.config_class = config_class
    if 'tokenizer_id' not in cd and cls.__llm_backend__ == 'vllm': cls.tokenizer_id = _DEFAULT_TOKENIZER
    make_llm_attributes(cls)(cls)

  @overload
  def __getitem__(self, item: t.Literal['trust_remote_code']) -> bool:
    ...

  @overload
  def __getitem__(self, item: t.Literal['backend']) -> LiteralBackend:
    ...

  @overload
  def __getitem__(self, item: t.Literal['model']) -> M | None:
    ...

  @overload
  def __getitem__(self, item: t.Literal['tokenizer']) -> T | None:
    ...

  @overload
  def __getitem__(self, item: t.Literal['adapter_map']) -> ResolvedAdaptersMapping | None:
    ...

  @overload
  def __getitem__(self, item: t.Literal['supports_embeddings']) -> bool:
    ...

  @overload
  def __getitem__(self, item: t.Literal['supports_generate']) -> bool:
    ...

  @overload
  def __getitem__(self, item: t.Literal['supports_generate_one']) -> bool:
    ...

  @overload
  def __getitem__(self, item: t.Literal['supports_generate_iterator']) -> bool:
    ...

  def __getitem__(self, item: t.Union[LiteralString, t.Any]) -> t.Any:
    if item is None: raise TypeError(f"{self} doesn't understand how to index None.")
    item = inflection.underscore(item)
    internal_attributes = f'__llm_{item}__'
    if hasattr(self, internal_attributes): return getattr(self, internal_attributes)
    elif hasattr(self, item): return getattr(self, item)
    else: raise KeyError(item)

  @classmethod
  def from_pretrained(cls,
                      model_id: str | None = None,
                      model_version: str | None = None,
                      prompt_template: PromptTemplate | str | None = None,
                      system_message: str | None = None,
                      llm_config: LLMConfig | None = None,
                      *args: t.Any,
                      quantize: LiteralQuantise | None = None,
                      adapter_id: str | None = None,
                      adapter_name: str | None = None,
                      adapter_map: dict[str, str | None] | None = None,
                      quantization_config: transformers.BitsAndBytesConfig | transformers.GPTQConfig | None = None,
                      serialisation: LiteralSerialisation = 'safetensors',
                      **attrs: t.Any) -> LLM[M, T]:
    '''Instantiate a pretrained LLM.

    ``LLM.from_pretrained`` follows the same design principle as HuggingFace's `from_pretrained` method, plus the following:

    ### Optimization options:

    > This is most notable during serving time.

    - quantize: quantize the model with the given quantization method. Currently supported int8, int4 quantization

    > Currently, the above two options are mutually exclusive.

    #### Quantisation options

    For customising options for quantisation config, ``openllm.LLM`` accepts all arbitrary arguments that is passed to ``transformers.BitsAndBytesConfig``
    plus ``quantize`` value. For example, for ``int8`` quantisation, specify the following:
    ```python
    model = openllm.AutoLLM.from_pretrained("opt", quantize='int8', llm_int8_enable_fp32_cpu_offload=False)
    ```

    ### Adapter options:

    > This is used in conjunction with the fine-tuning features

    - adapter_id: Optional [LoRA](https://arxiv.org/pdf/2106.09685.pdf) pretrained id or local path to apply to said model.
    - adapter_name: Optional name of the adapter to apply to said model. If not provided, it will be handled internally by OpenLLM.
    - adapter_map: optional dictionary of adapter_id to adapter_name. Note that this is mutually exclusive with adapter_id/adapter_name arguments.

    Args:
        model_id: The pretrained model to use. Defaults to None. If None, 'self.default_id' will be used.
                  > [!WARNING] If custom path is passed, make sure it contains all available file to construct
                  > ``transformers.PretrainedConfig``, ``transformers.PreTrainedModel``, and ``transformers.PreTrainedTokenizer``.
        model_name: Optional model name to be saved with this LLM. Default to None. It will be inferred automatically from model_id.
                    If model_id is a custom path, it will be the basename of the given path.
        model_version: Optional version for this given model id. Default to None. This is useful for saving from custom path.
                      If set to None, the version will either be the git hash from given pretrained model, or the hash inferred
                      from last modified time of the given directory.
        system_message: Optional system message for what the system prompt for the specified LLM is. If not given, the default system message will be used.
        prompt_template: Optional custom prompt template. If not given, the default prompt template for the specified model will be used.
        llm_config: The config to use for this LLM. Defaults to None. If not passed, OpenLLM
                    will use `config_class` to construct default configuration.
        quantize: The quantization to use for this LLM. Defaults to None. Possible values
                  include int8, int4 and gptq.
        quantization_config: The quantization config (`transformers.BitsAndBytesConfig` | `transformers.GPTQConfig`) to use. Note that this is mutually exclusive with `quantize`
        serialisation: Type of model format to save to local store. If set to 'safetensors', then OpenLLM will save model using safetensors.
                      Default behaviour is similar to ``safe_serialization=False``.
        adapter_id: The [LoRA](https://arxiv.org/pdf/2106.09685.pdf) pretrained id or local path to use for this LLM. Defaults to None.
        adapter_name: The adapter name to use for this LLM. Defaults to None.
        adapter_map: The adapter map to use for this LLM. Defaults to None. Note that this is mutually exclusive with adapter_id/adapter_name arguments.
        *args: The args to be passed to the model.
        **attrs: The kwargs to be passed to the model.
    '''
    cfg_cls = cls.config_class
    _local = False
    _model_id: str = first_not_none(model_id, os.environ.get(cfg_cls.__openllm_env__['model_id']), default=cfg_cls.__openllm_default_id__)
    if validate_is_path(_model_id): _model_id, _local = resolve_filepath(_model_id), True
    quantize = first_not_none(quantize, t.cast(t.Optional[LiteralQuantise], os.environ.get(cfg_cls.__openllm_env__['quantize'])), default=None)

    # quantization setup
    if quantization_config and quantize:
      raise ValueError("'quantization_config' and 'quantize' are mutually exclusive. Either customise your quantization_config or use the 'quantize' argument.")
    if quantization_config is None and quantize is not None:
      # in case users input `tokenizer` to __init__, default to the _model_id
      if quantize == 'gptq': attrs.setdefault('tokenizer', _model_id)
      quantization_config, attrs = infer_quantisation_config(cls, quantize, **attrs)

    # NOTE: LoRA adapter setup
    if adapter_map and adapter_id:
      raise ValueError(
          "'adapter_map' and 'adapter_id' are mutually exclusive. Either provide a 'adapter_map' ({adapter_id: adapter_name | None, ...}) or use the combination of adapter_id/adapter_name arguments. "
      )
    if adapter_map is None and adapter_id is not None: adapter_map = {adapter_id: adapter_name}
    if adapter_map is not None and not is_peft_available():
      raise RuntimeError("LoRA adapter requires 'peft' to be installed. Make sure to install OpenLLM with 'pip install \"openllm[fine-tune]\"'")
    if adapter_map: logger.debug('OpenLLM will apply the following adapters layers: %s', list(adapter_map))

    if llm_config is None:
      llm_config = cls.config_class.model_construct_env(**attrs)
      # The rests of the kwargs that is not used by the config class should be stored into __openllm_extras__.
      attrs = llm_config['extras']

    try:
      _tag = cls.generate_tag(_model_id, model_version)
      if _tag.version is None:
        raise ValueError(f'Failed to resolve the correct model version for {cfg_cls.__openllm_start_name__}')
    except Exception as err:
      raise OpenLLMException(f"Failed to generate a valid tag for {cfg_cls.__openllm_start_name__} with 'model_id={_model_id}' (lookup to see its traceback):\n{err}") from err

    return cls(*args,
               model_id=_model_id,
               llm_config=llm_config,
               quantization_config=quantization_config,
               _quantize=quantize,
               _model_version=_tag.version,
               _prompt_template=prompt_template,
               _system_message=system_message,
               _tag=_tag,
               _serialisation=serialisation,
               _local=_local,
               _adapters_mapping=resolve_peft_config_type(adapter_map) if adapter_map is not None else None,
               **attrs)

  @classmethod
  @apply(str.lower)
  def _generate_tag_str(cls, model_id: str, model_version: str | None) -> str:
    '''Generate a compliant ``bentoml.Tag`` from model_id.

    If model_id is a pretrained_id from HF, then it will have the following format: <backend>-<normalise_model_id>:<revision>
    If model_id contains the revision itself, then the same format above
    If model_id is a path, then it will be <backend>-<basename_of_path>:<generated_sha1> if model_version is not passesd, otherwise <backend>-<basename_of_path>:<model_version>

    > [!NOTE] here that the generated SHA1 for path cases is that it will be based on last modified time.

    Args:
        model_id: Model id for this given LLM. It can be pretrained weights URL, custom path.
        model_version: Specific revision for this model_id or custom version.

    Returns:
        ``str``: Generated tag format that can be parsed by ``bentoml.Tag``
    '''
    # specific branch for running in docker or kubernetes, this is very hacky,
    # and probably need a better way to support custom path
    if os.environ.get('BENTO_PATH') is not None: return ':'.join(fs.path.parts(model_id)[-2:])

    model_name = normalise_model_name(model_id)
    model_id, *maybe_revision = model_id.rsplit(':')
    if len(maybe_revision) > 0:
      if model_version is not None:
        logger.warning("revision is specified within 'model_id' (%s), and 'model_version=%s' will be ignored.", maybe_revision[0], model_version)
      return f'{cls.__llm_backend__}-{model_name}:{maybe_revision[0]}'

    tag_name = f'{cls.__llm_backend__}-{model_name}'
    if openllm_core.utils.check_bool_env('OPENLLM_USE_LOCAL_LATEST', False):
      return str(bentoml.models.get(f"{tag_name}{':'+model_version if model_version is not None else ''}").tag)
    if validate_is_path(model_id):
      model_id, model_version = resolve_filepath(model_id), first_not_none(model_version, default=generate_hash_from_file(model_id))
    else:
      from .serialisation.transformers._helpers import process_config
      model_version = getattr(
          process_config(model_id, trust_remote_code=cls.config_class.__openllm_trust_remote_code__, revision=first_not_none(model_version, default='main'))[0], '_commit_hash', None)
      if model_version is None:
        raise ValueError(f"Internal errors when parsing config for pretrained '{model_id}' ('commit_hash' not found)")
    return f'{tag_name}:{model_version}'

  @classmethod
  def generate_tag(cls, *param_decls: t.Any, **attrs: t.Any) -> bentoml.Tag:
    return bentoml.Tag.from_taglike(cls._generate_tag_str(*param_decls, **attrs))

  def __init__(self,
               *args: t.Any,
               model_id: str,
               llm_config: LLMConfig,
               quantization_config: transformers.BitsAndBytesConfig | transformers.GPTQConfig | None,
               _quantize: LiteralQuantise | None,
               _model_version: str,
               _tag: bentoml.Tag,
               _serialisation: LiteralSerialisation,
               _local: bool,
               _prompt_template: PromptTemplate | str | None,
               _system_message: str | None,
               _adapters_mapping: AdaptersMapping | None,
               **attrs: t.Any,
               ):
    '''Initialize the LLM with given pretrained model.

    > [!WARNING]
    > To initializing any LLM, you should use `openllm.AutoLLM` or `openllm.LLM.from_pretrained` instead.
    > `__init__` initialization is only for internal use.

    > [!NOTE]
    > - *args to be passed to the model.
    > - **attrs will first be parsed to the AutoConfig, then the rest will be parsed to the import_model
    > - for tokenizer kwargs, it should be prefixed with _tokenizer_*

    For custom pretrained path, it is recommended to pass in 'model_version' alongside with the path
    to ensure that it won't be loaded multiple times.
    Internally, if a pretrained is given as a HuggingFace repository path , OpenLLM will usethe commit_hash
    to generate the model version.

    For better consistency, we recommend users to also push the fine-tuned model to HuggingFace repository.

    If you need to overwrite the default ``import_model``, implement the following in your subclass:

    ```python
    def import_model(
        self,
        *args: t.Any,
        trust_remote_code: bool,
        **attrs: t.Any,
    ):
        _, tokenizer_attrs = self.llm_parameters

        return bentoml.transformers.save_model(
            tag,
            transformers.AutoModelForCausalLM.from_pretrained(
                self.model_id, device_map="auto", torch_dtype=torch.bfloat16, **attrs
            ),
            custom_objects={
                "tokenizer": transformers.AutoTokenizer.from_pretrained(
                    self.model_id, padding_side="left", **tokenizer_attrs
                )
            },
        )
    ```

    If your import model doesn't require customization, you can simply pass in `import_kwargs`
    at class level that will be then passed into The default `import_model` implementation.
    See ``openllm.DollyV2`` for example.

    ```python
    dolly_v2_runner = openllm.Runner(
        "dolly-v2", _tokenizer_padding_side="left", torch_dtype=torch.bfloat16, device_map="cuda"
    )
    ```

    Note: If you implement your own `import_model`, then `import_kwargs` will be the
    base kwargs. You can still override those via ``openllm.Runner``.

    Note that this tag will be generated based on `self.default_id`.
    passed from the __init__ constructor.

    ``llm_post_init`` can also be implemented if you need to do any additional
    initialization after everything is setup.

    Note: If you need to implement a custom `load_model`, the following is an example from Falcon implementation:

    ```python
    def load_model(self, tag: bentoml.Tag, *args: t.Any, **attrs: t.Any) -> t.Any:
        torch_dtype = attrs.pop("torch_dtype", torch.bfloat16)
        device_map = attrs.pop("device_map", "auto")

        _ref = bentoml.transformers.get(tag)

        model = bentoml.transformers.load_model(_ref, device_map=device_map, torch_dtype=torch_dtype, **attrs)
        return transformers.pipeline("text-generation", model=model, tokenizer=_ref.custom_objects["tokenizer"])
    ```

    Args:
        model_id: The pretrained model to use. Defaults to None. If None, 'self.default_id' will be used.
        llm_config: The config to use for this LLM. Defaults to None. If not passed, OpenLLM
                    will use `config_class` to construct default configuration.
        quantization_config: ``transformers.BitsAndBytesConfig`` configuration, or 'gptq' denoting this model to be loaded with GPTQ.
        *args: The args to be passed to the model.
        **attrs: The kwargs to be passed to the model.
    '''
    # low_cpu_mem_usage is only available for model
    # this is helpful on system with low memory to avoid OOM
    low_cpu_mem_usage = attrs.pop('low_cpu_mem_usage', True)
    if self.__llm_backend__ == 'pt':
      attrs.update({'low_cpu_mem_usage': low_cpu_mem_usage, 'quantization_config': quantization_config})
    model_kwds: DictStrAny = {}
    tokenizer_kwds: DictStrAny = {}
    if self.import_kwargs is not None: model_kwds, tokenizer_kwds = self.import_kwargs
    # set default tokenizer kwargs
    tokenizer_kwds.update({'padding_side': 'left', 'truncation_side': 'left'})

    # parsing tokenizer and model kwargs, as the hierachy is param pass > default
    normalized_model_kwds, normalized_tokenizer_kwds = normalize_attrs_to_model_tokenizer_pair(**attrs)
    # NOTE: Save the args and kwargs for latter load
    self.__attrs_init__(llm_config,
                        quantization_config,
                        _quantize,
                        model_id,
                        args, {
                            **model_kwds, **normalized_model_kwds
                        }, {
                            **tokenizer_kwds, **normalized_tokenizer_kwds
                        },
                        _tag,
                        _adapters_mapping,
                        _model_version,
                        _serialisation,
                        _local,
                        _prompt_template,
                        _system_message)

    self.llm_post_init()

  def __setattr__(self, attr: str, value: t.Any) -> None:
    if attr in _reserved_namespace:
      raise ForbiddenAttributeError(
          f'{attr} should not be set during runtime as these value will be reflected during runtime. Instead, you can create a custom LLM subclass {self.__class__.__name__}.')
    super().__setattr__(attr, value)

  @property
  def trust_remote_code(self) -> bool:
    return first_not_none(openllm_core.utils.check_bool_env('TRUST_REMOTE_CODE'), default=self.config['trust_remote_code'])

  @property
  def adapters_mapping(self) -> AdaptersMapping | None:
    return self._adapters_mapping

  @adapters_mapping.setter
  def adapters_mapping(self, value: AdaptersMapping) -> None:
    _object_setattr(self, '_adapters_mapping', value)

  @property
  def __repr_keys__(self) -> set[str]:
    return {'model_id', 'runner_name', 'config', 'adapters_mapping', 'tag'}

  def __repr_args__(self) -> ReprArgs:
    for k in self.__repr_keys__:
      if k == 'config': yield k, self.config.model_dump(flatten=True)
      else: yield k, getattr(self, k)
    yield 'backend', self.__llm_backend__

  @property
  def model_id(self) -> str:
    return self._model_id

  @property
  def runner_name(self) -> str:
    return f"llm-{self.config['start_name']}-runner"

  # NOTE: The section below defines a loose contract with langchain's LLM interface.
  @property
  def llm_type(self) -> str:
    return normalise_model_name(self._model_id)

  @property
  def identifying_params(self) -> DictStrAny:
    return {'configuration': self.config.model_dump_json().decode(), 'model_ids': orjson.dumps(self.config['model_ids']).decode()}

  @property
  def llm_parameters(self) -> tuple[tuple[tuple[t.Any, ...], DictStrAny], DictStrAny]:
    return (self._model_decls, self._model_attrs), self._tokenizer_attrs

  @property
  def tag(self) -> bentoml.Tag:
    return self._tag

  def save_pretrained(self) -> bentoml.Model:
    return openllm.import_model(self.config['start_name'],
                                model_id=self.model_id,
                                model_version=self._model_version,
                                backend=self.__llm_backend__,
                                quantize=self._quantize,
                                serialisation=self._serialisation)

  @property
  def _bentomodel(self) -> bentoml.Model:
    return openllm.serialisation.get(self, auto_import=True)

  def sanitize_parameters(self, prompt: str, **attrs: t.Any) -> tuple[str, DictStrAny, DictStrAny]:
    '''This handler will sanitize all attrs and setup prompt text.

    It takes a prompt that is given by the user, attrs that can be parsed with the prompt.

    Returns a tuple of three items:
    - The attributes dictionary that can be passed into LLMConfig to generate a GenerationConfig
    - The attributes dictionary that will be passed into `self.postprocess_generate`.
    '''
    attrs.update({'prompt_template': self._prompt_template, 'system_message': self._system_message})
    return self.config.sanitize_parameters(prompt, **attrs)

  def postprocess_generate(self, prompt: str, generation_result: t.Any, **attrs: t.Any) -> t.Any:
    '''This handler will postprocess generation results from LLM.generate and then output nicely formatted results (if the LLM decide to do so.).

    You can customize how the output of the LLM looks with this hook. By default, it is a simple echo.

    > [!NOTE]
    > This will be used from the client side.
    '''
    if isinstance(generation_result, dict) and 'text' in generation_result: return generation_result['text']
    return self.config.postprocess_generate(prompt, generation_result, **attrs)

  @property
  def model(self) -> M:
    # NOTE: the signature of load_model here is the wrapper under _wrapped_load_model
    if self.__llm_model__ is None:
      model = self.load_model(*self._model_decls, **self._model_attrs)
      # If OOM, then it is probably you don't have enough VRAM to run this model.
      if self.__llm_backend__ == 'pt' and is_torch_available():
        loaded_in_kbit = getattr(model, 'is_loaded_in_8bit', False) or getattr(model, 'is_loaded_in_4bit', False) or getattr(model, 'is_quantized', False)
        if torch.cuda.is_available() and torch.cuda.device_count() == 1 and not loaded_in_kbit and not isinstance(model, transformers.Pipeline):
          try:
            model = model.to('cuda')
          except Exception as err:
            raise OpenLLMException(
                f'Failed to load {self} into GPU: {err}\nTip: If you run into OOM issue, maybe try different offload strategy. See https://huggingface.co/docs/transformers/v4.31.0/en/main_classes/quantization#offload-between-cpu-and-gpu for more information.'
            ) from err
      self.__llm_model__ = model
    return self.__llm_model__

  @property
  def tokenizer(self) -> T:
    # NOTE: the signature of load_tokenizer here is the wrapper under _wrapped_load_tokenizer
    if self.__llm_tokenizer__ is None: self.__llm_tokenizer__ = self.load_tokenizer(**self._tokenizer_attrs)
    return self.__llm_tokenizer__

  def _transpose_adapter_mapping(self, inference_mode: bool = True, use_cache: bool = True) -> ResolvedAdaptersMapping:
    if self._adapters_mapping is None: raise ValueError('LoRA mapping is not set up correctly.')
    # early out if we already serialized everything.
    if use_cache and self.__llm_adapter_map__ is not None: return self.__llm_adapter_map__
    if not use_cache:
      logger.debug('Adapter mapping resolution will not be cached. This should only be used during training.')
    adapter_map: ResolvedAdaptersMapping = {k: {} for k in self._adapters_mapping}
    # this is a temporary check to accept the first option name as 'default'
    # then we will raise Error when the optional_name is set to None in next iteration.
    _converted_first_none = False
    for _adapter_type, _adapters_tuples in self._adapters_mapping.items():
      strategy = first_not_none(self.config['fine_tune_strategies'].get(_adapter_type),
                                default=FineTuneConfig(adapter_type=t.cast('PeftType', _adapter_type), llm_config_class=self.config_class))
      default_config = strategy.eval() if inference_mode else strategy.train()
      for adapter in _adapters_tuples:
        if not adapter.name and _converted_first_none:
          raise ValueError(f"{self.__class__.__name__} doesn't know how to resolve adapter_name None mapping: {adapter.adapter_id, adapter.config}")
        name = adapter.name
        if name is None:
          _converted_first_none = True
          name = 'default'
        peft_config = default_config.with_config(**adapter.config).to_peft_config() if name == 'default' else FineTuneConfig(
            adapter_type=t.cast('PeftType', _adapter_type), adapter_config=adapter.config, inference_mode=inference_mode, llm_config_class=self.config_class).to_peft_config()
        adapter_map[_adapter_type][name] = (peft_config, adapter.adapter_id)
    if self.__llm_adapter_map__ is None and use_cache: self.__llm_adapter_map__ = adapter_map
    return adapter_map

  def prepare_for_training(self, adapter_type: AdapterType = 'lora', use_gradient_checkpointing: bool = True, **attrs: t.Any) -> tuple[peft.PeftModel, T]:
    from peft import prepare_model_for_kbit_training
    peft_config = self.config['fine_tune_strategies'].get(adapter_type, FineTuneConfig(adapter_type=t.cast('PeftType', adapter_type),
                                                                                       llm_config_class=self.config_class)).train().with_config(**attrs).to_peft_config()
    wrapped_peft = peft.get_peft_model(prepare_model_for_kbit_training(  # type: ignore[no-untyped-call]
        self.model, use_gradient_checkpointing=use_gradient_checkpointing), peft_config)
    if DEBUG: wrapped_peft.print_trainable_parameters()
    return wrapped_peft, self.tokenizer

  def apply_adapter(self, inference_mode: bool = True, adapter_type: AdapterType = 'lora', load_adapters: t.Literal['all'] | list[str] | None = None, use_cache: bool = True) -> M:
    '''Apply given LoRA mapping to the model. Note that the base model can still be accessed via self.model.get_base_model().'''
    if self.__llm_model__ is None: raise ValueError('Error: Model is not loaded correctly')
    # early out if _adapters_mapping is empty or it is already wrapped with peft.
    if not self._adapters_mapping: return self.__llm_model__
    if isinstance(self.__llm_model__, peft.PeftModel): return self.__llm_model__

    _mapping = self._transpose_adapter_mapping(inference_mode=inference_mode, use_cache=use_cache)
    if adapter_type not in _mapping:
      raise ValueError(f'Given adapter type {adapter_type} is not supported. Please choose from {list(_mapping.keys())}')
    adapter_mapping = _mapping[adapter_type]

    self.__llm_model__ = self._wrap_default_peft_model(adapter_mapping, inference_mode=inference_mode)
    # now we loop through the rest with add_adapter
    if len(adapter_mapping) > 0:
      for adapter_name, (_peft_config, _) in adapter_mapping.items():
        t.cast(peft.PeftModel, self.__llm_model__).add_adapter(adapter_name, _peft_config)

      # optionally load adapters. In case of multiple adapters, or on Runner,
      # we will need to set load_adapters='all'
      if load_adapters is not None:
        adapters_to_load = adapter_mapping.keys() if load_adapters == 'all' else load_adapters
        for adapter_name in adapters_to_load:
          _peft_config, _peft_model_id = adapter_mapping[adapter_name]
          t.cast(peft.PeftModel, self.__llm_model__).load_adapter(_peft_model_id, adapter_name=adapter_name, is_trainable=not inference_mode, **dict(_peft_config.to_dict()))

    return self.__llm_model__

  def _wrap_default_peft_model(self, adapter_mapping: dict[str, tuple[peft.PeftConfig, str]], inference_mode: bool) -> M:
    if self.__llm_model__ is None: raise ValueError('Error: Model is not loaded correctly')
    if isinstance(self.__llm_model__, peft.PeftModel): return self.__llm_model__
    if not isinstance(self.__llm_model__, transformers.PreTrainedModel):
      raise ValueError('Loading LoRA layers currently only runs on PyTorch models.')

    if 'default' not in adapter_mapping:
      raise ValueError("There is no 'default' mapping. Please check the adapter mapping and report this bug to the OpenLLM team.")
    default_config, peft_model_id = adapter_mapping.pop('default')

    # the below shared similar logics with `get_peft_model`
    # TODO: Support PromptLearningConfig
    if default_config.task_type not in peft.MODEL_TYPE_TO_PEFT_MODEL_MAPPING.keys() and not isinstance(default_config, peft.PromptLearningConfig):
      logger.debug("Given task type '%s' is not supported by peft. Make sure the adapter is loaded manually before running inference.", default_config.task_type)
      model = peft.PeftModel(self.__llm_model__, default_config)
    else:
      # XXX: this is not ideal to serialize like this, maybe for fine-tune we will only support 0.4.0
      # onwards. For now, keep this logic here.
      peft_class = peft.MODEL_TYPE_TO_PEFT_MODEL_MAPPING[default_config.task_type]
      if default_config.base_model_name_or_path:
        kwargs: DictStrAny = {'is_trainable': not inference_mode}
        if 'config' in inspect.signature(peft_class.from_pretrained).parameters: kwargs['config'] = default_config
        else: kwargs.update(dict(default_config.to_dict().items()))
        # BUG: This hits during inference, need fixing
        model = peft_class.from_pretrained(self.__llm_model__, peft_model_id, **kwargs)
      else:
        # in this case, the given base_model_name_or_path is None. This will be hit during training
        model = peft_class(self.__llm_model__, default_config)
    return model

  # order of these fields matter here, make sure to sync it with
  # openllm.models.auto.factory.BaseAutoLLMClass.for_model
  def to_runner(self,
                models: list[bentoml.Model] | None = None,
                max_batch_size: int | None = None,
                max_latency_ms: int | None = None,
                scheduling_strategy: type[bentoml.Strategy] = openllm_core.CascadingResourceStrategy) -> LLMRunner[M, T]:
    '''Convert this LLM into a Runner.

    Args:
      models: Any additional ``bentoml.Model`` to be included in this given models.
      By default, this will be determined from the model_name.
      max_batch_size: The maximum batch size for the runner.
      max_latency_ms: The maximum latency for the runner.
      strategy: The strategy to use for this runner.
      embedded: Whether to run this runner in embedded mode.
      scheduling_strategy: Whether to create a custom scheduling strategy for this Runner.

    Returns:
      A generated LLMRunner for this LLM.

    > [!NOTE]: There are some difference between bentoml.models.get().to_runner() and LLM.to_runner():
    >
    > - 'name': will be generated by OpenLLM, hence users don't shouldn't worry about this. The generated name will be 'llm-<model-start-name>-runner' (ex: llm-dolly-v2-runner, llm-chatglm-runner)
    > - 'embedded': Will be disabled by default. There is no reason to run LLM in embedded mode.
    > - 'method_configs': The method configs for the runner will be managed internally by OpenLLM.
    '''
    models = models if models is not None else []

    if os.environ.get('BENTO_PATH') is None:
      # Hmm we should only add this if it is not in the container environment
      # BentoML sets BENTO_PATH so we can use this as switch logic here.
      try:
        models.append(self._bentomodel)
      except bentoml.exceptions.NotFound as err:
        raise RuntimeError(f'Failed to locate {self._bentomodel}:{err}') from None

    generate_sig = ModelSignature.from_dict(ModelSignatureDict(batchable=False))
    embeddings_sig = ModelSignature.from_dict(ModelSignatureDict(batchable=True, batch_dim=0))
    generate_iterator_sig = ModelSignature.from_dict(ModelSignatureDict(batchable=False))

    # NOTE: returning the two langchain API's to the runner
    return llm_runner_class(self)(llm_runnable_class(self, embeddings_sig, generate_sig, generate_iterator_sig),
                                  name=self.runner_name,
                                  embedded=False,
                                  models=models,
                                  max_batch_size=max_batch_size,
                                  max_latency_ms=max_latency_ms,
                                  method_configs=bentoml_cattr.unstructure({
                                      'embeddings': embeddings_sig,
                                      '__call__': generate_sig,
                                      'generate': generate_sig,
                                      'generate_one': generate_sig,
                                      'generate_iterator': generate_iterator_sig
                                  }),
                                  scheduling_strategy=scheduling_strategy)

  # NOTE: Scikit API
  def predict(self, prompt: str, **attrs: t.Any) -> t.Any:
    return self(prompt, **attrs)

  def __call__(self, prompt: str, **attrs: t.Any) -> t.Any:
    '''Returns the generation result and format the result.

    First, it runs `self.sanitize_parameters` to sanitize the parameters.
    The the sanitized prompt and kwargs will be pass into self.generate.
    Finally, run self.postprocess_generate to postprocess the generated result.

    This allows users to do the following:

    ```python
    llm = openllm.AutoLLM.for_model("dolly-v2")
    llm("What is the meaning of life?")
    ```
    '''
    prompt, generate_kwargs, postprocess_kwargs = self.sanitize_parameters(prompt, **attrs)
    return self.postprocess_generate(prompt, self.generate(prompt, **generate_kwargs), **postprocess_kwargs)

  def generate_one(self, prompt: str, stop: list[str], **attrs: t.Any) -> list[dict[t.Literal['generated_text'], str]]:
    prompt, generate_kwargs, _ = self.sanitize_parameters(prompt, **attrs)
    max_new_tokens, encoded_inputs = generate_kwargs.pop('max_new_tokens', 200), self.tokenizer(prompt, return_tensors='pt').to(self.device)
    src_len, stopping_criteria = encoded_inputs['input_ids'].shape[1], generate_kwargs.pop('stopping_criteria', openllm.StoppingCriteriaList([]))
    stopping_criteria.append(openllm.StopSequenceCriteria(stop, self.tokenizer))
    result = self.tokenizer.decode(self.model.generate(encoded_inputs['input_ids'], max_new_tokens=max_new_tokens, stopping_criteria=stopping_criteria)[0].tolist()[src_len:])
    # Inference API returns the stop sequence
    for stop_seq in stop:
      if result.endswith(stop_seq): result = result[:-len(stop_seq)]
    return [{'generated_text': result}]

  def generate(self, prompt: str, **attrs: t.Any) -> t.List[t.Any]:
    # TODO: support different generation strategies, similar to self.model.generate
    prompt, attrs, _ = self.sanitize_parameters(prompt, **attrs)
    for it in self.generate_iterator(prompt, **attrs):
      pass
    return [it]

  def generate_iterator(self,
                        prompt: str,
                        /,
                        *,
                        context_length: int | None = None,
                        echo: bool = False,
                        stream_interval: int = 2,
                        stop: str | t.Iterable[str] | None = None,
                        stop_token_ids: list[int] | None = None,
                        **attrs: t.Any) -> t.Iterator[t.Any]:
    # NOTE: encoder-decoder models will need to implement their own generate_iterator for now
    from ._generation import get_context_length
    from ._generation import is_partial_stop
    from ._generation import prepare_logits_processor

    prompt, attrs, _ = self.sanitize_parameters(prompt, **attrs)
    len_prompt = len(prompt)
    config = self.config.model_construct_env(**attrs)
    if stop_token_ids is None: stop_token_ids = []
    stop_token_ids.append(self.tokenizer.eos_token_id)

    logits_processor = prepare_logits_processor(config)

    with torch.inference_mode():
      input_ids = self.tokenizer(prompt).input_ids

      if context_length is None: context_length = get_context_length(self.model.config)
      max_src_len = context_length - config['max_new_tokens'] - 1

      input_ids = input_ids[-max_src_len:]
      output_ids = list(input_ids)
      input_echo_len = len(input_ids)

      past_key_values = out = token = None
      finish_reason = None
      for i in range(config['max_new_tokens']):
        torch.cuda.synchronize()
        if i == 0:  # prefill
          out = self.model(torch.as_tensor([input_ids], device=self.device), use_cache=True)
        else:  # decoding
          out = self.model(torch.as_tensor([[token]], device=self.device), use_cache=True, past_key_values=past_key_values)
        logits = out.logits
        past_key_values = out.past_key_values
        torch.cuda.synchronize()

        if logits_processor:
          if config['repetition_penalty'] > 1.0:
            tmp_output_ids: t.Any = torch.as_tensor([output_ids], device=self.device)
          else:
            tmp_output_ids = None
          last_token_logits = logits_processor(tmp_output_ids, logits[:, -1, :])[0]
        else:
          last_token_logits = logits[0, -1, :]

        # Switch to CPU by avoiding some bugs in mps backend.
        if self.device.type == 'mps': last_token_logits = last_token_logits.float().to('cpu')

        if config['temperature'] < 1e-5 or config['top_p'] < 1e-8:
          token = int(torch.argmax(last_token_logits))  # greedy
        else:
          probs = torch.softmax(last_token_logits, dim=-1)
          indices = torch.multinomial(probs, num_samples=2)
          token = int(indices.tolist()[0])
        output_ids.append(token)

        stopped = token in stop_token_ids

        # Yield the output tokens
        if i % stream_interval == 0 or i == config['max_new_tokens'] - 1 or stopped:
          if echo:
            tmp_output_ids = output_ids
            rfind_start = len_prompt
          else:
            tmp_output_ids = output_ids[input_echo_len:]
            rfind_start = 0
          output = self.tokenizer.decode(tmp_output_ids, skip_special_tokens=True, spaces_between_special_tokens=False, clean_up_tokenization_spaces=True)

          partially_stopped = False
          if stop:
            if isinstance(stop, str):
              pos = output.rfind(stop, rfind_start)
              if pos != -1: output, stopped = output[:pos], True
              else: partially_stopped = is_partial_stop(output, stop)
            elif isinstance(stop, t.Iterable):
              for each_stop in stop:
                pos = output.rfind(each_stop, rfind_start)
                if pos != -1:
                  output, stopped = output[:pos], True
                  break
                else:
                  partially_stopped = is_partial_stop(output, each_stop)
                  if partially_stopped: break
            else: raise ValueError('Invalid stop field type.')

          # Prevent yielding partial stop sequence
          if not partially_stopped:
            yield {'text': output, 'usage': {'prompt_tokens': input_echo_len, 'completion_tokens': i, 'total_tokens': input_echo_len + i}, 'finish_reason': None}
        if stopped: break
      else: finish_reason = 'length'  # finish stream events
      if stopped: finish_reason = 'stop'
      yield {'text': output, 'usage': {'prompt_tokens': input_echo_len, 'completion_tokens': i, 'total_tokens': input_echo_len + i}, 'finish_reason': finish_reason}
    # Clean
    del past_key_values, out
    gc.collect()
    torch.cuda.empty_cache()

@overload
def Runner(model_name: str, *, model_id: str | None = None, model_version: str | None = ..., init_local: t.Literal[False, True] = ..., **attrs: t.Any) -> LLMRunner[t.Any, t.Any]:
  ...

@overload
def Runner(model_name: str,
           *,
           model_id: str = ...,
           model_version: str | None = ...,
           models: list[bentoml.Model] | None = ...,
           max_batch_size: int | None = ...,
           max_latency_ms: int | None = ...,
           method_configs: dict[str, ModelSignatureDict | ModelSignature] | None = ...,
           scheduling_strategy: type[bentoml.Strategy] | None = ...,
           **attrs: t.Any) -> LLMRunner[t.Any, t.Any]:
  ...

@overload
def Runner(model_name: str,
           *,
           ensure_available: bool = ...,
           init_local: bool = ...,
           backend: LiteralBackend | None = None,
           llm_config: LLMConfig | None = None,
           **attrs: t.Any) -> LLMRunner[t.Any, t.Any]:
  ...

@overload
def Runner(model_name: str,
           *,
           model_id: str | None = ...,
           model_version: str | None = ...,
           llm_config: LLMConfig | None = ...,
           quantize: LiteralQuantise | None = ...,
           adapter_id: str | None = ...,
           adapter_name: str | None = ...,
           adapter_map: dict[str, str | None] | None = ...,
           quantization_config: transformers.BitsAndBytesConfig | transformers.GPTQConfig | None = None,
           serialisation: LiteralSerialisation = ...,
           **attrs: t.Any) -> LLMRunner[t.Any, t.Any]:
  ...

def Runner(model_name: str,
           ensure_available: bool = False,
           init_local: bool = False,
           backend: LiteralBackend | None = None,
           llm_config: LLMConfig | None = None,
           **attrs: t.Any) -> LLMRunner[t.Any, t.Any]:
  '''Create a Runner for given LLM. For a list of currently supported LLM, check out 'openllm models'.

  The behaviour of ensure_available that is synonymous to `AutoLLM.for_model` depends on `init_local`.
  By default, `ensure_available` is synonymous to `init_local`, meaning on the service when creating
  runner, it won't download the model. So before running your BentoML Service, you should create a `on_startup`
  hook to check download if you don't want to do it manually:

  ```python

  runner = openllm.Runner("dolly-v2")

  @svc.on_startup
  def download():
    runner.download_model()
  ```

  if `init_local=True` (For development workflow), it will also enable `ensure_available`.
  Default value of `ensure_available` is None. If set then use that given value, otherwise fallback to the aforementioned behaviour.

  Args:
    model_name: Supported model name from 'openllm models'
    ensure_available: If True, it will download the model if it is not available. If False, it will skip downloading the model.
                      If False, make sure the model is available locally.
    backend: The given Runner implementation one choose for this Runner. If `OPENLLM_BACKEND` is set, it will respect it.
    llm_config: Optional ``openllm.LLMConfig`` to initialise this ``openllm.LLMRunner``.
    init_local: If True, it will initialize the model locally. This is useful if you want to run the model locally. (Symmetrical to bentoml.Runner.init_local())
    **attrs: The rest of kwargs will then be passed to the LLM. Refer to the LLM documentation for the kwargs behaviour
  '''
  if llm_config is not None:
    attrs.update({
        'model_id': llm_config['env']['model_id_value'],
        'quantize': llm_config['env']['quantize_value'],
<<<<<<< HEAD
        'serialisation': first_not_none(os.environ.get('OPENLLM_SERIALIZATION'), attrs.get('serialisation'), default='safetensors'),
        'system_message': first_not_none(os.environ.get('OPENLLM_SYSTEM_MESSAGE'), attrs.get('system_message'), None),
        'prompt_template': first_not_none(os.environ.get('OPENLLM_PROMPT_TEMPLATE'), attrs.get('prompt_template'), None),
=======
        'serialisation': first_not_none(os.environ.get('OPENLLM_SERIALIZATION'), attrs.get('serialisation'), default=llm_config['serialisation'])
>>>>>>> 43576fc8
    })

  backend = t.cast(LiteralBackend, first_not_none(backend, default=EnvVarMixin(model_name, backend=llm_config.default_backend() if llm_config is not None else 'pt')['backend_value']))
  if init_local: ensure_available = True
  runner = infer_auto_class(backend).create_runner(model_name, llm_config=llm_config, ensure_available=ensure_available, **attrs)
  if init_local: runner.init_local(quiet=True)
  return runner

def method_signature(sig: ModelSignature) -> ModelSignatureDict:
  return bentoml_cattr.unstructure(sig)

class SetAdapterOutput(t.TypedDict):
  success: bool
  message: str

def llm_runnable_class(self: LLM[M, T], embeddings_sig: ModelSignature, generate_sig: ModelSignature, generate_iterator_sig: ModelSignature) -> type[LLMRunnable[M, T]]:
  class _Runnable(bentoml.Runnable):
    SUPPORTED_RESOURCES = ('nvidia.com/gpu', 'amd.com/gpu', 'cpu')
    SUPPORTS_CPU_MULTI_THREADING = True
    backend = self.__llm_backend__

    def __init__(__self: _Runnable):
      # NOTE: The side effect of this line is that it will load the
      # imported model during runner startup. So don't remove it!!
      if not self.model: raise RuntimeError('Failed to load the model correctly (See traceback above)')
      if self.adapters_mapping is not None:
        logger.info('Applying LoRA to %s...', self.runner_name)
        self.apply_adapter(inference_mode=True, load_adapters='all')

    def set_adapter(__self: _Runnable, adapter_name: str) -> None:
      if self.__llm_adapter_map__ is None: raise ValueError('No adapters available for current running server.')
      elif not isinstance(self.model, peft.PeftModel): raise RuntimeError('Model is not a PeftModel')
      if adapter_name != 'default': self.model.set_adapter(adapter_name)
      logger.info('Successfully apply LoRA layer %s', adapter_name)

    @bentoml.Runnable.method(**method_signature(embeddings_sig))  # type: ignore
    def embeddings(__self: _Runnable, prompt: str | list[str]) -> t.Sequence[EmbeddingsOutput]:
      return [self.embeddings([prompt] if isinstance(prompt, str) else prompt)]

    @bentoml.Runnable.method(**method_signature(generate_sig))  # type: ignore
    def __call__(__self: _Runnable, prompt: str, **attrs: t.Any) -> list[t.Any]:
      prompt, attrs, _ = self.sanitize_parameters(prompt, **attrs)
      adapter_name = attrs.pop('adapter_name', None)
      if adapter_name is not None: __self.set_adapter(adapter_name)
      return self.generate(prompt, **attrs)

    @bentoml.Runnable.method(**method_signature(generate_sig))  # type: ignore
    def generate(__self: _Runnable, prompt: str, **attrs: t.Any) -> list[t.Any]:
      prompt, attrs, _ = self.sanitize_parameters(prompt, **attrs)
      adapter_name = attrs.pop('adapter_name', None)
      if adapter_name is not None: __self.set_adapter(adapter_name)
      return self.generate(prompt, **attrs)

    @bentoml.Runnable.method(**method_signature(generate_sig))  # type: ignore
    def generate_one(__self: _Runnable, prompt: str, stop: list[str], **attrs: t.Any) -> t.Sequence[dict[t.Literal['generated_text'], str]]:
      prompt, attrs, _ = self.sanitize_parameters(prompt, **attrs)
      adapter_name = attrs.pop('adapter_name', None)
      if adapter_name is not None: __self.set_adapter(adapter_name)
      return self.generate_one(prompt, stop, **attrs)

    @bentoml.Runnable.method(**method_signature(generate_iterator_sig))  # type: ignore
    def generate_iterator(__self: _Runnable, prompt: str, **attrs: t.Any) -> t.Generator[str, None, str]:
      prompt, attrs, _ = self.sanitize_parameters(prompt, **attrs)
      adapter_name = attrs.pop('adapter_name', None)
      if adapter_name is not None: __self.set_adapter(adapter_name)
      pre = 0
      for outputs in self.generate_iterator(prompt, request_id=openllm_core.utils.gen_random_uuid(), **attrs):
        output_text = outputs['text'].strip().split(' ')
        now = len(output_text) - 1
        if now > pre:
          yield ' '.join(output_text[pre:now]) + ' '
          pre = now
      yield ' '.join(output_text[pre:]) + ' '
      return ' '.join(output_text) + ' '

    @bentoml.Runnable.method(**method_signature(generate_sig))  # type: ignore
    async def vllm_generate(__self: _Runnable, prompt: str, **attrs: t.Any) -> t.AsyncGenerator[list[t.Any], None]:
      stop: str | t.Iterable[str] | None = attrs.pop('stop', None)
      echo = attrs.pop('echo', False)
      stop_token_ids: list[int] | None = attrs.pop('stop_token_ids', None)
      adapter_name = attrs.pop('adapter_name', None)
      if adapter_name is not None: __self.set_adapter(adapter_name)
      request_id: str | None = attrs.pop('request_id', None)
      if request_id is None: raise ValueError('request_id must not be None.')

      if stop_token_ids is None: stop_token_ids = []
      stop_token_ids.append(self.tokenizer.eos_token_id)
      stop_: set[str] = set()
      if isinstance(stop, str) and stop != '': stop_.add(stop)
      elif isinstance(stop, list) and stop != []: stop_.update(stop)
      for tid in stop_token_ids:
        if tid: stop_.add(self.tokenizer.decode(tid))

      if self.config['temperature'] <= 1e-5: top_p = 1.0
      else: top_p = self.config['top_p']
      config = self.config.model_construct_env(stop=list(stop_), top_p=top_p, **attrs)
      sampling_params = config.to_sampling_config()

      final_output = None
      async for request_output in t.cast('vllm.AsyncLLMEngine', self.model).generate(prompt=prompt, sampling_params=sampling_params, request_id=request_id):
        final_output = request_output
      if final_output is None: raise ValueError("'output' should not be None")
      prompt = final_output.prompt
      if echo: text_outputs = [prompt + output.text for output in final_output.outputs]
      else: text_outputs = [output.text for output in final_output.outputs]
      yield text_outputs

    @bentoml.Runnable.method(**method_signature(generate_iterator_sig))  # type: ignore
    async def vllm_generate_iterator(__self: _Runnable, prompt: str, **attrs: t.Any) -> t.AsyncGenerator[str, None]:
      # TODO: System prompt support
      pre = 0
      prompt = process_prompt(prompt, None, False)
      echo = attrs.pop('echo', False)
      stop: str | t.Iterable[str] | None = attrs.pop('stop', None)
      stop_token_ids: list[int] | None = attrs.pop('stop_token_ids', None)
      adapter_name = attrs.pop('adapter_name', None)
      if adapter_name is not None: __self.set_adapter(adapter_name)
      request_id: str | None = attrs.pop('request_id', None)
      if request_id is None: raise ValueError('request_id must not be None.')

      if stop_token_ids is None: stop_token_ids = []
      stop_token_ids.append(self.tokenizer.eos_token_id)
      stop_: set[str] = set()
      if isinstance(stop, str) and stop != '': stop_.add(stop)
      elif isinstance(stop, list) and stop != []: stop_.update(stop)
      for tid in stop_token_ids:
        if tid: stop_.add(self.tokenizer.decode(tid))

      if self.config['temperature'] <= 1e-5: top_p = 1.0
      else: top_p = self.config['top_p']
      config = self.config.model_construct_env(stop=list(stop_), top_p=top_p, **attrs)
      sampling_params = config.to_sampling_config()
      async for request_output in t.cast('vllm.AsyncLLMEngine', self.model).generate(prompt=prompt, sampling_params=sampling_params, request_id=request_id):
        if echo: text_outputs = [prompt + output.text for output in request_output.outputs]
        else: text_outputs = [output.text for output in request_output.outputs]
        output_text = text_outputs[0]
        output_text = output_text.strip().split(' ')
        now = len(output_text) - 1
        if now > pre:
          yield ' '.join(output_text[pre:now]) + ' '
          pre = now
      yield ' '.join(output_text[pre:]) + ' '

  return types.new_class(self.__class__.__name__ + 'Runnable', (_Runnable,), {},
                         lambda ns: ns.update({
                             'SUPPORTED_RESOURCES': ('nvidia.com/gpu', 'amd.com/gpu', 'cpu'), '__module__': self.__module__, '__doc__': self.config['env'].start_docstring
                         }))

def llm_runner_class(self: LLM[M, T]) -> type[LLMRunner[M, T]]:
  def available_adapters(_: LLMRunner[M, T]) -> PeftAdapterOutput:
    if not is_peft_available():
      return PeftAdapterOutput(success=False, result={}, error_msg="peft is not available. Make sure to install: 'pip install \"openllm[fine-tune]\"'")
    if self.__llm_adapter_map__ is None:
      return PeftAdapterOutput(success=False, result={}, error_msg='No adapters available for current running server.')
    if not isinstance(self.model, peft.PeftModel):
      return PeftAdapterOutput(success=False, result={}, error_msg='Model is not a PeftModel')
    return PeftAdapterOutput(success=True, result=self.model.peft_config, error_msg='')

  def _wrapped_generate_run(__self: LLMRunner[M, T], prompt: str, **kwargs: t.Any) -> t.Any:
    '''Wrapper for runner.generate.run() to handle the prompt and postprocessing.

    This will be used for LangChain API.

    Usage:

    ```python
    runner = openllm.Runner("dolly-v2", init_local=True)
    runner("What is the meaning of life?")
    ```
    '''
    prompt, generate_kwargs, postprocess_kwargs = self.sanitize_parameters(prompt, **kwargs)
    return self.postprocess_generate(prompt, __self.generate.run(prompt, **generate_kwargs), **postprocess_kwargs)

  def _wrapped_embeddings_run(__self: LLMRunner[M, T], prompt: str | list[str]) -> EmbeddingsOutput:
    '''``llm.embed`` is a light wrapper around runner.embeedings.run().

    Usage:

    ```python
    runner = openllm.Runner('llama', backend='pt')
    runner.embed("What is the meaning of life?")
    ```
    '''
    return __self.embeddings.run([prompt] if isinstance(prompt, str) else prompt)

  def _wrapped_repr_keys(_: LLMRunner[M, T]) -> set[str]:
    return {'config', 'llm_type', 'runner_methods', 'backend', 'llm_tag'}

  def _wrapped_repr_args(__self: LLMRunner[M, T]) -> ReprArgs:
    yield 'runner_methods', {method.name: {'batchable': method.config.batchable, 'batch_dim': method.config.batch_dim if method.config.batchable else None} for method in __self.runner_methods}
    yield 'config', self.config.model_dump(flatten=True)
    yield 'llm_type', __self.llm_type
    yield 'backend', self.__llm_backend__
    yield 'llm_tag', self.tag

  return types.new_class(self.__class__.__name__ + 'Runner', (bentoml.Runner,),
                         exec_body=lambda ns: ns.update({
                             'llm_type': self.llm_type,
                             'identifying_params': self.identifying_params,
                             'llm_tag': self.tag,
                             'llm': self,
                             'config': self.config,
                             'backend': self.__llm_backend__,
                             'peft_adapters': property(fget=available_adapters),
                             'download_model': self.save_pretrained,
                             '__call__': _wrapped_generate_run,
                             'embed': _wrapped_embeddings_run,
                             '__module__': self.__module__,
                             '__doc__': self.config['env'].start_docstring,
                             '__repr__': ReprMixin.__repr__,
                             '__repr_keys__': property(_wrapped_repr_keys),
                             '__repr_args__': _wrapped_repr_args,
                             'supports_embeddings': self['supports_embeddings'],
                             'supports_hf_agent': self['supports_generate_one'],
                             'has_adapters': self._adapters_mapping is not None
                         }))

__all__ = ['LLMRunner', 'LLMRunnable', 'Runner', 'LLM', 'llm_runner_class', 'llm_runnable_class', 'EmbeddingsOutput']<|MERGE_RESOLUTION|>--- conflicted
+++ resolved
@@ -1157,13 +1157,9 @@
     attrs.update({
         'model_id': llm_config['env']['model_id_value'],
         'quantize': llm_config['env']['quantize_value'],
-<<<<<<< HEAD
-        'serialisation': first_not_none(os.environ.get('OPENLLM_SERIALIZATION'), attrs.get('serialisation'), default='safetensors'),
+        'serialisation': first_not_none(os.environ.get('OPENLLM_SERIALIZATION'), attrs.get('serialisation'), default=llm_config['serialisation']),
         'system_message': first_not_none(os.environ.get('OPENLLM_SYSTEM_MESSAGE'), attrs.get('system_message'), None),
         'prompt_template': first_not_none(os.environ.get('OPENLLM_PROMPT_TEMPLATE'), attrs.get('prompt_template'), None),
-=======
-        'serialisation': first_not_none(os.environ.get('OPENLLM_SERIALIZATION'), attrs.get('serialisation'), default=llm_config['serialisation'])
->>>>>>> 43576fc8
     })
 
   backend = t.cast(LiteralBackend, first_not_none(backend, default=EnvVarMixin(model_name, backend=llm_config.default_backend() if llm_config is not None else 'pt')['backend_value']))
