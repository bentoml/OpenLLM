--- conflicted
+++ resolved
@@ -68,14 +68,7 @@
       model_output = self.model(**encoded_input)
     # Perform pooling and normalize
     sentence_embeddings = F.normalize(self.mean_pooling(model_output, attention_mask), p=2, dim=1)
-<<<<<<< HEAD
     return [openllm.EmbeddingsOutput(embeddings=sentence_embeddings.cpu().numpy(), num_tokens=int(torch.sum(attention_mask).item()))]
-=======
-    return [
-        openllm.LLMEmbeddings(embeddings=sentence_embeddings.cpu().numpy(),
-                              num_tokens=int(torch.sum(attention_mask).item()))
-    ]
->>>>>>> b4f052ef
 
   @staticmethod
   def mean_pooling(model_output: torch.Tensor, attention_mask: torch.Tensor) -> torch.Tensor:
