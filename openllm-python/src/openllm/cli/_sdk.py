--- conflicted
+++ resolved
@@ -30,7 +30,6 @@
 
 logger = logging.getLogger(__name__)
 
-<<<<<<< HEAD
 def _start(
     model_name: str,
     /,
@@ -49,25 +48,6 @@
     __test__: bool = False,
     **_: t.Any
 ) -> LLMConfig | subprocess.Popen[bytes]:
-=======
-def _start(model_name: str,
-           /,
-           *,
-           model_id: str | None = None,
-           timeout: int = 30,
-           workers_per_resource: t.Literal['conserved', 'round_robin'] | float | None = None,
-           device: tuple[str, ...] | t.Literal['all'] | None = None,
-           quantize: t.Literal['int8', 'int4', 'gptq'] | None = None,
-           bettertransformer: bool | None = None,
-           runtime: t.Literal['ggml', 'transformers'] = 'transformers',
-           adapter_map: dict[LiteralString, str | None] | None = None,
-           framework: LiteralRuntime | None = None,
-           additional_args: list[str] | None = None,
-           cors: bool = False,
-           _serve_grpc: bool = False,
-           __test__: bool = False,
-           **_: t.Any) -> LLMConfig | subprocess.Popen[bytes]:
->>>>>>> b4f052ef
   """Python API to start a LLM server. These provides one-to-one mapping to CLI arguments.
 
   For all additional arguments, pass it as string to ``additional_args``. For example, if you want to
@@ -107,19 +87,9 @@
   from .entrypoint import start_command
   from .entrypoint import start_grpc_command
   llm_config = openllm.AutoConfig.for_model(model_name)
-<<<<<<< HEAD
   _ModelEnv = openllm_core.utils.EnvVarMixin(
       model_name, openllm_core.utils.first_not_none(framework, default=llm_config.default_implementation()), model_id=model_id, quantize=quantize, runtime=runtime
   )
-=======
-  _ModelEnv = openllm_core.utils.EnvVarMixin(model_name,
-                                             openllm_core.utils.first_not_none(
-                                                 framework, default=llm_config.default_implementation()),
-                                             model_id=model_id,
-                                             bettertransformer=bettertransformer,
-                                             quantize=quantize,
-                                             runtime=runtime)
->>>>>>> b4f052ef
   os.environ[_ModelEnv.framework] = _ModelEnv['framework_value']
 
   args: list[str] = ['--runtime', runtime]
@@ -131,11 +101,6 @@
         str(workers_per_resource) if not isinstance(workers_per_resource, str) else workers_per_resource
     ])
   if device and not os.environ.get('CUDA_VISIBLE_DEVICES'): args.extend(['--device', ','.join(device)])
-<<<<<<< HEAD
-=======
-  if quantize and bettertransformer:
-    raise OpenLLMException("'quantize' and 'bettertransformer' are currently mutually exclusive.")
->>>>>>> b4f052ef
   if quantize: args.extend(['--quantize', str(quantize)])
   if cors: args.append('--cors')
   if adapter_map:
@@ -153,7 +118,6 @@
                                                              standalone_mode=False)
 
 @inject
-<<<<<<< HEAD
 def _build(
     model_name: str,
     /,
@@ -177,30 +141,6 @@
     additional_args: list[str] | None = None,
     bento_store: BentoStore = Provide[BentoMLContainer.bento_store]
 ) -> bentoml.Bento:
-=======
-def _build(model_name: str,
-           /,
-           *,
-           model_id: str | None = None,
-           model_version: str | None = None,
-           bento_version: str | None = None,
-           quantize: t.Literal['int8', 'int4', 'gptq'] | None = None,
-           bettertransformer: bool | None = None,
-           adapter_map: dict[str, str | None] | None = None,
-           build_ctx: str | None = None,
-           enable_features: tuple[str, ...] | None = None,
-           workers_per_resource: float | None = None,
-           runtime: t.Literal['ggml', 'transformers'] = 'transformers',
-           dockerfile_template: str | None = None,
-           overwrite: bool = False,
-           container_registry: LiteralContainerRegistry | None = None,
-           container_version_strategy: LiteralContainerVersionStrategy | None = None,
-           push: bool = False,
-           containerize: bool = False,
-           serialisation_format: t.Literal['safetensors', 'legacy'] = 'safetensors',
-           additional_args: list[str] | None = None,
-           bento_store: BentoStore = Provide[BentoMLContainer.bento_store]) -> bentoml.Bento:
->>>>>>> b4f052ef
   """Package a LLM into a Bento.
 
   The LLM will be built into a BentoService with the following structure:
@@ -246,16 +186,7 @@
   Returns:
       ``bentoml.Bento | str``: BentoLLM instance. This can be used to serve the LLM or can be pushed to BentoCloud.
   """
-<<<<<<< HEAD
   args: list[str] = [sys.executable, '-m', 'openllm', 'build', model_name, '--machine', '--runtime', runtime, '--serialisation', serialisation_format]
-=======
-  args: list[str] = [
-      sys.executable, '-m', 'openllm', 'build', model_name, '--machine', '--runtime', runtime, '--serialisation',
-      serialisation_format
-  ]
-  if quantize and bettertransformer:
-    raise OpenLLMException("'quantize' and 'bettertransformer' are currently mutually exclusive.")
->>>>>>> b4f052ef
   if quantize: args.extend(['--quantize', quantize])
   if containerize and push: raise OpenLLMException("'containerize' and 'push' are currently mutually exclusive.")
   if push: args.extend(['--push'])
