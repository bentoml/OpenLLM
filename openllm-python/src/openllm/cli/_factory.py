--- conflicted
+++ resolved
@@ -145,7 +145,6 @@
   @group.command(**command_attrs)
   @start_decorator(llm_config, serve_grpc=_serve_grpc)
   @click.pass_context
-<<<<<<< HEAD
   def start_cmd(
       ctx: click.Context,
       /,
@@ -163,18 +162,6 @@
       **attrs: t.Any,
   ) -> LLMConfig | subprocess.Popen[bytes]:
     if serialisation_format == 'safetensors' and quantize is not None and os.environ.get('OPENLLM_SERIALIZATION_WARNING', str(True)).upper() in openllm.utils.ENV_VARS_TRUE_VALUES:
-=======
-  def start_cmd(ctx: click.Context, /, server_timeout: int, model_id: str | None, model_version: str | None,
-                workers_per_resource: t.Literal['conserved', 'round_robin'] | LiteralString, device: t.Tuple[str, ...],
-                quantize: t.Literal['int8', 'int4', 'gptq'] | None, bettertransformer: bool | None,
-                runtime: t.Literal['ggml', 'transformers'], fast: bool, serialisation_format: t.Literal['safetensors',
-                                                                                                        'legacy'],
-                cors: bool, adapter_id: str | None, return_process: bool, **attrs: t.Any,
-               ) -> LLMConfig | subprocess.Popen[bytes]:
-    fast = str(fast).upper() in openllm.utils.ENV_VARS_TRUE_VALUES
-    if serialisation_format == 'safetensors' and quantize is not None and os.environ.get(
-        'OPENLLM_SERIALIZATION_WARNING', str(True)).upper() in openllm.utils.ENV_VARS_TRUE_VALUES:
->>>>>>> b4f052ef
       termui.echo(
           f"'--quantize={quantize}' might not work with 'safetensors' serialisation format. Use with caution!. To silence this warning, set \"OPENLLM_SERIALIZATION_WARNING=False\"\nNote: You can always fallback to '--serialisation legacy' when running quantisation.",
           fg='yellow')
@@ -203,28 +190,12 @@
       wpr = float(wpr)
 
     # Create a new model env to work with the envvar during CLI invocation
-<<<<<<< HEAD
     env = openllm.utils.EnvVarMixin(config['model_name'], config.default_implementation(), model_id=model_id or config['default_id'], quantize=quantize, runtime=runtime)
-=======
-    env = openllm.utils.EnvVarMixin(config['model_name'],
-                                    config.default_implementation(),
-                                    model_id=model_id or config['default_id'],
-                                    bettertransformer=bettertransformer,
-                                    quantize=quantize,
-                                    runtime=runtime)
->>>>>>> b4f052ef
     prerequisite_check(ctx, config, quantize, adapter_map, int(1 / wpr))
 
     # NOTE: This is to set current configuration
     start_env = os.environ.copy()
     start_env = parse_config_options(config, server_timeout, wpr, device, cors, start_env)
-<<<<<<< HEAD
-=======
-    if fast:
-      termui.echo(
-          f"Fast mode is enabled. Make sure the model is available in local store before 'start': 'openllm import {model}{' --model-id ' + model_id if model_id else ''}'",
-          fg='yellow')
->>>>>>> b4f052ef
 
     start_env.update({
         'OPENLLM_MODEL': model,
@@ -238,19 +209,9 @@
     if env['model_id_value']: start_env[env.model_id] = str(env['model_id_value'])
     if quantize is not None: start_env[env.quantize] = str(t.cast(str, env['quantize_value']))
 
-<<<<<<< HEAD
     llm = openllm.utils.infer_auto_class(env['framework_value']).for_model(
         model, model_id=start_env[env.model_id], model_version=model_version, llm_config=config, ensure_available=True, adapter_map=adapter_map, serialisation=serialisation_format
     )
-=======
-    llm = openllm.utils.infer_auto_class(env['framework_value']).for_model(model,
-                                                                           model_id=start_env[env.model_id],
-                                                                           model_version=model_version,
-                                                                           llm_config=config,
-                                                                           ensure_available=not fast,
-                                                                           adapter_map=adapter_map,
-                                                                           serialisation=serialisation_format)
->>>>>>> b4f052ef
     start_env.update({env.config: llm.config.model_dump_json().decode()})
 
     server = bentoml.GrpcServer('_service:svc', **server_attrs) if _serve_grpc else bentoml.HTTPServer(
@@ -318,24 +279,23 @@
 
   def wrapper(fn: FC) -> t.Callable[[FC], FC]:
     composed = openllm.utils.compose(
-        llm_config.to_click_options, _http_server_args if not serve_grpc else _grpc_server_args,
+        llm_config.to_click_options,
+        _http_server_args if not serve_grpc else _grpc_server_args,
+        cog.optgroup.group('General LLM Options', help=f"The following options are related to running '{llm_config['start_name']}' LLM Server."),
+        model_id_option(factory=cog.optgroup, model_env=llm_config['env']),
+        model_version_option(factory=cog.optgroup),
+        cog.optgroup.option('--server-timeout', type=int, default=None, help='Server timeout in seconds'),
+        workers_per_resource_option(factory=cog.optgroup),
+        cors_option(factory=cog.optgroup),
         cog.optgroup.group(
             'General LLM Options',
             help=f"The following options are related to running '{llm_config['start_name']}' LLM Server."),
         model_id_option(factory=cog.optgroup, model_env=llm_config['env']), model_version_option(factory=cog.optgroup),
         cog.optgroup.option('--server-timeout', type=int, default=None, help='Server timeout in seconds'),
-<<<<<<< HEAD
-        workers_per_resource_option(factory=cog.optgroup),
-        cors_option(factory=cog.optgroup),
-        cog.optgroup.group(
-            'LLM Optimization Options',
-            help='''Optimization related options.
-=======
         workers_per_resource_option(factory=cog.optgroup), cors_option(factory=cog.optgroup),
         fast_option(factory=cog.optgroup),
         cog.optgroup.group('LLM Optimization Options',
                            help='''Optimization related options.
->>>>>>> b4f052ef
 
             OpenLLM supports running model k-bit quantization (8-bit, 4-bit), GPTQ quantization, PagedAttention via vLLM.
 
@@ -476,21 +436,6 @@
                     shell_complete=complete_output_var,
                     **attrs)(f)
 
-<<<<<<< HEAD
-=======
-def fast_option(f: _AnyCallable | None = None, **attrs: t.Any) -> t.Callable[[FC], FC]:
-  return cli_option('--fast/--no-fast',
-                    show_default=True,
-                    default=False,
-                    envvar='OPENLLM_USE_LOCAL_LATEST',
-                    show_envvar=True,
-                    help='''Whether to skip checking if models is already in store.
-
-                                                                                                          This is useful if you already downloaded or setup the model beforehand.
-                                                                                                          ''',
-                    **attrs)(f)
-
->>>>>>> b4f052ef
 def cors_option(f: _AnyCallable | None = None, **attrs: t.Any) -> t.Callable[[FC], FC]:
   return cli_option('--cors/--no-cors',
                     show_default=True,
@@ -579,30 +524,8 @@
       ''' + ("""\n
       > [!NOTE] The workers value passed into 'build' will determine how the LLM can
       > be provisioned in Kubernetes as well as in standalone container. This will
-<<<<<<< HEAD
-      > ensure it has the same effect with 'openllm start --api-workers ...'""" if build else ''
-      ),
-      **attrs
-  )(f)
-=======
       > ensure it has the same effect with 'openllm start --api-workers ...'""" if build else ''),
                     **attrs)(f)
-
-def bettertransformer_option(f: _AnyCallable | None = None,
-                             *,
-                             build: bool = False,
-                             model_env: openllm.utils.EnvVarMixin | None = None,
-                             **attrs: t.Any) -> t.Callable[[FC], FC]:
-  return cli_option(
-      '--bettertransformer',
-      is_flag=True,
-      default=None,
-      envvar=model_env.bettertransformer if model_env is not None else None,
-      show_envvar=model_env is not None,
-      help='Apply FasterTransformer wrapper to serve model. This will applies during serving time.' if not build else
-      'Set default environment variable whether to serve this model with FasterTransformer in build time.',
-      **attrs)(f)
->>>>>>> b4f052ef
 
 def serialisation_option(f: _AnyCallable | None = None, **attrs: t.Any) -> t.Callable[[FC], FC]:
   return cli_option('--serialisation',
