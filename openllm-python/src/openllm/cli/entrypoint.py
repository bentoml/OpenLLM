--- conflicted
+++ resolved
@@ -631,11 +631,7 @@
           'cpu': not config['requires_gpu'],
           'gpu': True,
           'runtime_impl': runtime_impl,
-<<<<<<< HEAD
           'installation': 'pip install ' + f'"openllm[{m}]"' if m in OPTIONAL_DEPENDENCIES or config['requirements'] else 'openllm',
-=======
-          'installation': f'"openllm[{m}]"' if m in OPTIONAL_DEPENDENCIES or config['requirements'] else 'openllm',
->>>>>>> b1c21a5a
       }
       converted.extend([normalise_model_name(i) for i in config['model_ids']])
       if DEBUG:
@@ -664,15 +660,8 @@
       # llm, architecture, url, model_id, installation, cpu, gpu, runtime_impl
       data: list[str | tuple[str, str, str, str, tuple[LiteralRuntime, ...]]] = []
       for m, v in json_data.items():
-<<<<<<< HEAD
         data.extend([(m, v['architecture'], ', '.join(v['model_id'][:2] if len(v['model_id']) > 2 else v['model_id']) + ', and more.', v['installation'], v['runtime_impl'],)])
       column_widths = [int(termui.COLUMNS / 12), int(termui.COLUMNS / 6), int(termui.COLUMNS / 4), int(termui.COLUMNS / 6), int(termui.COLUMNS / 4),]
-=======
-        data.extend([(m, v['architecture'], v['model_id'], v['installation'], '❌' if not v['cpu'] else '✅', '✅', v['runtime_impl'],)])
-      column_widths = [
-          int(termui.COLUMNS / 12), int(termui.COLUMNS / 6), int(termui.COLUMNS / 4), int(termui.COLUMNS / 12), int(termui.COLUMNS / 12), int(termui.COLUMNS / 12), int(termui.COLUMNS / 4),
-      ]
->>>>>>> b1c21a5a
 
       if len(data) == 0 and len(failed_initialized) > 0:
         termui.echo('Exception found while parsing models:\n', fg='yellow')
@@ -681,11 +670,7 @@
           termui.echo(traceback.print_exception(None, err, None, limit=5), fg='red')  # type: ignore[func-returns-value]
         sys.exit(1)
 
-<<<<<<< HEAD
       table = tabulate.tabulate(data, tablefmt='fancy_grid', headers=['LLM', 'Architecture', 'Models Id', 'Installation', 'Runtime'], maxcolwidths=column_widths)
-=======
-      table = tabulate.tabulate(data, tablefmt='fancy_grid', headers=['LLM', 'Architecture', 'Models Id', 'pip install', 'CPU', 'GPU', 'Runtime'], maxcolwidths=column_widths)
->>>>>>> b1c21a5a
       termui.echo(table, fg='white')
 
       if DEBUG and len(failed_initialized) > 0:
