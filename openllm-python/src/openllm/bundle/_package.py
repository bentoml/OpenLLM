--- conflicted
+++ resolved
@@ -120,9 +120,12 @@
       build_editable(llm_fs.getsyspath('/'), t.cast(t.Literal['openllm', 'openllm_core', 'openllm_client'], p))
       for p in ('openllm_core', 'openllm_client', 'openllm')
   ]
-<<<<<<< HEAD
-  if all(i for i in built_wheels): wheels.extend([llm_fs.getsyspath(f"/{i.split('/')[-1]}") for i in t.cast(t.List[str], built_wheels)])
-  return PythonOptions(packages=packages, wheels=wheels, lock_packages=False, extra_index_url=['https://download.pytorch.org/whl/cu118'])
+  if all(i for i in built_wheels):
+    wheels.extend([llm_fs.getsyspath(f"/{i.split('/')[-1]}") for i in t.cast(t.List[str], built_wheels)])
+  return PythonOptions(packages=packages,
+                       wheels=wheels,
+                       lock_packages=False,
+                       extra_index_url=['https://download.pytorch.org/whl/cu118'])
 
 def construct_docker_options(
     llm: openllm.LLM[t.Any, t.Any],
@@ -136,22 +139,6 @@
     container_registry: LiteralContainerRegistry,
     container_version_strategy: LiteralContainerVersionStrategy
 ) -> DockerOptions:
-=======
-  if all(i for i in built_wheels):
-    wheels.extend([llm_fs.getsyspath(f"/{i.split('/')[-1]}") for i in t.cast(t.List[str], built_wheels)])
-  return PythonOptions(packages=packages,
-                       wheels=wheels,
-                       lock_packages=False,
-                       extra_index_url=['https://download.pytorch.org/whl/cu118'])
-
-def construct_docker_options(llm: openllm.LLM[t.Any, t.Any], _: FS, workers_per_resource: float,
-                             quantize: LiteralString | None, bettertransformer: bool | None,
-                             adapter_map: dict[str, str | None] | None, dockerfile_template: str | None,
-                             runtime: t.Literal['ggml', 'transformers'], serialisation_format: t.Literal['safetensors',
-                                                                                                         'legacy'],
-                             container_registry: LiteralContainerRegistry,
-                             container_version_strategy: LiteralContainerVersionStrategy) -> DockerOptions:
->>>>>>> b4f052ef
   from openllm.cli._factory import parse_config_options
   environ = parse_config_options(llm.config, llm.config['timeout'], workers_per_resource, None, True, os.environ.copy())
   env: openllm_core.utils.EnvVarMixin = llm.config['env']
@@ -170,14 +157,7 @@
   if adapter_map: env_dict['BITSANDBYTES_NOWELCOME'] = os.environ.get('BITSANDBYTES_NOWELCOME', '1')
 
   # We need to handle None separately here, as env from subprocess doesn't accept None value.
-<<<<<<< HEAD
   _env = openllm_core.utils.EnvVarMixin(llm.config['model_name'], quantize=quantize, runtime=runtime)
-=======
-  _env = openllm_core.utils.EnvVarMixin(llm.config['model_name'],
-                                        bettertransformer=bettertransformer,
-                                        quantize=quantize,
-                                        runtime=runtime)
->>>>>>> b4f052ef
 
   if _env['quantize_value'] is not None: env_dict[_env.quantize] = t.cast(str, _env['quantize_value'])
   env_dict[_env.runtime] = _env['runtime_value']
@@ -234,7 +214,6 @@
   llm_fs.writetext(llm.config['service_name'], script)
 
 @inject
-<<<<<<< HEAD
 def create_bento(
     bento_tag: bentoml.Tag,
     llm_fs: FS,
@@ -251,23 +230,6 @@
     _bento_store: BentoStore = Provide[BentoMLContainer.bento_store],
     _model_store: ModelStore = Provide[BentoMLContainer.model_store]
 ) -> bentoml.Bento:
-=======
-def create_bento(bento_tag: bentoml.Tag,
-                 llm_fs: FS,
-                 llm: openllm.LLM[t.Any, t.Any],
-                 workers_per_resource: str | float,
-                 quantize: LiteralString | None,
-                 bettertransformer: bool | None,
-                 dockerfile_template: str | None,
-                 adapter_map: dict[str, str | None] | None = None,
-                 extra_dependencies: tuple[str, ...] | None = None,
-                 runtime: t.Literal['ggml', 'transformers'] = 'transformers',
-                 serialisation_format: t.Literal['safetensors', 'legacy'] = 'safetensors',
-                 container_registry: LiteralContainerRegistry = 'ecr',
-                 container_version_strategy: LiteralContainerVersionStrategy = 'release',
-                 _bento_store: BentoStore = Provide[BentoMLContainer.bento_store],
-                 _model_store: ModelStore = Provide[BentoMLContainer.model_store]) -> bentoml.Bento:
->>>>>>> b4f052ef
   framework_envvar = llm.config['env']['framework_value']
   labels = dict(llm.identifying_params)
   labels.update({
@@ -296,7 +258,6 @@
   write_service(llm, adapter_map, llm_fs)
 
   llm_spec = ModelSpec.from_item({'tag': str(llm.tag), 'alias': llm.tag.name})
-<<<<<<< HEAD
   build_config = BentoBuildConfig(
       service=f"{llm.config['service_name']}:svc",
       name=bento_tag.name,
@@ -310,20 +271,6 @@
           llm, llm_fs, workers_per_resource, quantize, adapter_map, dockerfile_template, runtime, serialisation_format, container_registry, container_version_strategy
       )
   )
-=======
-  build_config = BentoBuildConfig(service=f"{llm.config['service_name']}:svc",
-                                  name=bento_tag.name,
-                                  labels=labels,
-                                  description=f"OpenLLM service for {llm.config['start_name']}",
-                                  include=list(llm_fs.walk.files()),
-                                  exclude=['/venv', '/.venv', '__pycache__/', '*.py[cod]', '*$py.class'],
-                                  python=construct_python_options(llm, llm_fs, extra_dependencies, adapter_map),
-                                  models=[llm_spec],
-                                  docker=construct_docker_options(llm, llm_fs, workers_per_resource, quantize,
-                                                                  bettertransformer, adapter_map, dockerfile_template,
-                                                                  runtime, serialisation_format, container_registry,
-                                                                  container_version_strategy))
->>>>>>> b4f052ef
 
   bento = bentoml.Bento.create(build_config=build_config, version=bento_tag.version, build_ctx=llm_fs.getsyspath('/'))
   # NOTE: the model_id_path here are only used for setting this environment variable within the container built with for BentoLLM.
