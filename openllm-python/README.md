--- conflicted
+++ resolved
@@ -43,7 +43,7 @@
 
 🚂 **State-of-the-art LLMs**: Integrated support for a wide range of open-source LLMs and model runtimes, including but not limited to Llama 2, StableLM, Falcon, Dolly, Flan-T5, ChatGLM, and StarCoder.
 
-🔥 **Flexible APIs**: Serve LLMs over a RESTful API or gRPC with a single command. You can interact with the mode using a Web UI, CLI, Python/JavaScript clients, or any HTTP client of your choice.
+🔥 **Flexible APIs**: Serve LLMs over a RESTful API or gRPC with a single command. You can interact with the model using a Web UI, CLI, Python/JavaScript clients, or any HTTP client of your choice.
 
 ⛓️ **Freedom to build**: First-class support for LangChain, BentoML and Hugging Face, allowing you to easily create your own AI applications by composing LLMs with other models and services.
 
@@ -155,19 +155,11 @@
 openllm start opt --model-id facebook/opt-2.7b
 ```
 
-<<<<<<< HEAD
-> [!NOTE] > `openllm` also supports all variants of fine-tuning weights, custom
-> model path as well as quantized weights for any of the supported models as
-> long as it can be loaded with the model architecture. Refer to
-> [supported models](https://github.com/bentoml/OpenLLM/tree/main#-supported-models)
-> section for models' architecture.
-=======
 > [!NOTE]
 > OpenLLM supports specifying fine-tuning weights and quantized weights
 > for any of the supported models as long as they can be loaded with the model
 > architecture. Use the `openllm models` command to see the complete list of supported
 > models, their architectures, and their variants.
->>>>>>> 7d128b89
 
 ## 🧩 Supported models
 
@@ -231,16 +223,16 @@
 
 - PyTorch (Default):
 
-    ```bash
-    openllm start llama --model-id meta-llama/Llama-2-7b-chat-hf --backend pt
-    ```
+  ```bash
+  openllm start llama --model-id meta-llama/Llama-2-7b-chat-hf --backend pt
+  ```
 
 - vLLM (Recommended):
 
-    ```bash
-    pip install "openllm[llama, vllm]"
-    openllm start llama --model-id meta-llama/Llama-2-7b-chat-hf --backend vllm
-    ```
+  ```bash
+  pip install "openllm[llama, vllm]"
+  openllm start llama --model-id meta-llama/Llama-2-7b-chat-hf --backend vllm
+  ```
 
 > [!NOTE]
 > Currently when using the vLLM backend, quantization and adapters are not supported.
@@ -283,9 +275,9 @@
 
 - PyTorch (Default):
 
-    ```bash
-    openllm start chatglm --model-id thudm/chatglm-6b --backend pt
-    ```
+  ```bash
+  openllm start chatglm --model-id thudm/chatglm-6b --backend pt
+  ```
 
 </details>
 
@@ -323,15 +315,15 @@
 
 - PyTorch (Default):
 
-    ```bash
-    openllm start dolly-v2 --model-id databricks/dolly-v2-3b --backend pt
-    ```
+  ```bash
+  openllm start dolly-v2 --model-id databricks/dolly-v2-3b --backend pt
+  ```
 
 - vLLM:
 
-    ```bash
-    openllm start dolly-v2 --model-id databricks/dolly-v2-3b --backend vllm
-    ```
+  ```bash
+  openllm start dolly-v2 --model-id databricks/dolly-v2-3b --backend vllm
+  ```
 
 > [!NOTE]
 > Currently when using the vLLM backend, quantization and adapters are not supported.
@@ -373,16 +365,16 @@
 
 - PyTorch (Default):
 
-    ```bash
-    openllm start falcon --model-id tiiuae/falcon-7b --backend pt
-    ```
+  ```bash
+  openllm start falcon --model-id tiiuae/falcon-7b --backend pt
+  ```
 
 - vLLM:
 
-    ```bash
-    pip install "openllm[falcon, vllm]"
-    openllm start falcon --model-id tiiuae/falcon-7b --backend vllm
-    ```
+  ```bash
+  pip install "openllm[falcon, vllm]"
+  openllm start falcon --model-id tiiuae/falcon-7b --backend vllm
+  ```
 
 > [!NOTE]
 > Currently when using the vLLM backend, quantization and adapters are not supported.
@@ -425,23 +417,23 @@
 
 - PyTorch (Default):
 
-    ```bash
-    openllm start flan-t5 --model-id google/flan-t5-large --backend pt
-    ```
+  ```bash
+  openllm start flan-t5 --model-id google/flan-t5-large --backend pt
+  ```
 
 - Flax:
 
-    ```bash
-    pip install "openllm[flan-t5, flax]"
-    openllm start flan-t5 --model-id google/flan-t5-large --backend flax
-    ```
+  ```bash
+  pip install "openllm[flan-t5, flax]"
+  openllm start flan-t5 --model-id google/flan-t5-large --backend flax
+  ```
 
 - TensorFlow:
 
-    ```bash
-    pip install "openllm[flan-t5, tf]"
-    openllm start flan-t5 --model-id google/flan-t5-large --backend tf
-    ```
+  ```bash
+  pip install "openllm[flan-t5, tf]"
+  openllm start flan-t5 --model-id google/flan-t5-large --backend tf
+  ```
 
 > [!NOTE]
 > Currently when using the vLLM backend, quantization and adapters are not supported.
@@ -480,15 +472,15 @@
 
 - PyTorch (Default):
 
-    ```bash
-    openllm start gpt-neox --model-id eleutherai/gpt-neox-20b --backend pt
-    ```
+  ```bash
+  openllm start gpt-neox --model-id eleutherai/gpt-neox-20b --backend pt
+  ```
 
 - vLLM:
 
-    ```bash
-    openllm start gpt-neox --model-id eleutherai/gpt-neox-20b --backend vllm
-    ```
+  ```bash
+  openllm start gpt-neox --model-id eleutherai/gpt-neox-20b --backend vllm
+  ```
 
 > [!NOTE]
 > Currently when using the vLLM backend, quantization and adapters are not supported.
@@ -533,16 +525,16 @@
 
 - PyTorch (Default):
 
-    ```bash
-    openllm start mpt --model-id mosaicml/mpt-7b-chat --backend pt
-    ```
+  ```bash
+  openllm start mpt --model-id mosaicml/mpt-7b-chat --backend pt
+  ```
 
 - vLLM (Recommended):
 
-    ```bash
-    pip install "openllm[mpt, vllm]"
-    openllm start mpt --model-id mosaicml/mpt-7b-chat --backend vllm
-    ```
+  ```bash
+  pip install "openllm[mpt, vllm]"
+  openllm start mpt --model-id mosaicml/mpt-7b-chat --backend vllm
+  ```
 
 > [!NOTE]
 > Currently when using the vLLM backend, quantization and adapters are not supported.
@@ -586,30 +578,30 @@
 
 - PyTorch (Default):
 
-    ```bash
-    openllm start opt --model-id facebook/opt-2.7b --backend pt
-    ```
+  ```bash
+  openllm start opt --model-id facebook/opt-2.7b --backend pt
+  ```
 
 - vLLM:
 
-    ```bash
-    pip install "openllm[opt, vllm]"
-    openllm start opt --model-id facebook/opt-2.7b --backend vllm
-    ```
+  ```bash
+  pip install "openllm[opt, vllm]"
+  openllm start opt --model-id facebook/opt-2.7b --backend vllm
+  ```
 
 - TensorFlow:
 
-    ```bash
-    pip install "openllm[opt, tf]"
-    openllm start opt --model-id facebook/opt-2.7b --backend tf
-    ```
+  ```bash
+  pip install "openllm[opt, tf]"
+  openllm start opt --model-id facebook/opt-2.7b --backend tf
+  ```
 
 - Flax:
 
-    ```bash
-    pip install "openllm[opt, flax]"
-    openllm start opt --model-id facebook/opt-2.7b --backend flax
-    ```
+  ```bash
+  pip install "openllm[opt, flax]"
+  openllm start opt --model-id facebook/opt-2.7b --backend flax
+  ```
 
 > [!NOTE]
 > Currently when using the vLLM backend, quantization and adapters are not supported.
@@ -651,15 +643,15 @@
 
 - PyTorch (Default):
 
-    ```bash
-    openllm start stablelm --model-id stabilityai/stablelm-tuned-alpha-7b --backend pt
-    ```
+  ```bash
+  openllm start stablelm --model-id stabilityai/stablelm-tuned-alpha-7b --backend pt
+  ```
 
 - vLLM:
 
-    ```bash
-    openllm start stablelm --model-id stabilityai/stablelm-tuned-alpha-7b --backend vllm
-    ```
+  ```bash
+  openllm start stablelm --model-id stabilityai/stablelm-tuned-alpha-7b --backend vllm
+  ```
 
 > [!NOTE]
 > Currently when using the vLLM backend, quantization and adapters are not supported.
@@ -699,16 +691,16 @@
 
 - PyTorch (Default):
 
-    ```bash
-    openllm start startcoder --model-id bigcode/starcoder --backend pt
-    ```
+  ```bash
+  openllm start startcoder --model-id bigcode/starcoder --backend pt
+  ```
 
 - vLLM:
 
-    ```bash
-    pip install "openllm[startcoder, vllm]"
-    openllm start startcoder --model-id bigcode/starcoder --backend vllm
-    ```
+  ```bash
+  pip install "openllm[startcoder, vllm]"
+  openllm start startcoder --model-id bigcode/starcoder --backend vllm
+  ```
 
 > [!NOTE]
 > Currently when using the vLLM backend, quantization and adapters are not supported.
@@ -752,16 +744,16 @@
 
 - PyTorch (Default):
 
-    ```bash
-    openllm start baichuan --model-id baichuan-inc/baichuan-13b-base --backend pt
-    ```
+  ```bash
+  openllm start baichuan --model-id baichuan-inc/baichuan-13b-base --backend pt
+  ```
 
 - vLLM:
 
-    ```bash
-    pip install "openllm[baichuan, vllm]"
-    openllm start baichuan --model-id baichuan-inc/baichuan-13b-base --backend vllm
-    ```
+  ```bash
+  pip install "openllm[baichuan, vllm]"
+  openllm start baichuan --model-id baichuan-inc/baichuan-13b-base --backend vllm
+  ```
 
 > [!NOTE]
 > Currently when using the vLLM backend, quantization and adapters are not supported.
@@ -823,9 +815,9 @@
 ```
 
 > [!NOTE]
-> In order to run GPTQ, make sure you run `pip install "openllm[gptq]"` first
-> to install the dependency. The weights of all supported models should be quantized before serving.
-> See [GPTQ-for-LLaMa](https://github.com/qwopqwop200/GPTQ-for-LLaMa) for more information on GPTQ quantization.
+> In order to run GPTQ, make sure you run `pip install "openllm[gptq]" --extra-index-url https://huggingface.github.io/autogptq-index/whl/cu118/`
+> first to install the dependency. From the GPTQ paper, it is recommended to quantized the weights before serving.
+> See [AutoGPTQ](https://github.com/PanQiWei/AutoGPTQ) for more information on GPTQ quantization.
 
 ## 🛠️ Fine-tuning support (Experimental)
 
@@ -918,17 +910,10 @@
 
 The following UIs are currently available for OpenLLM:
 
-<<<<<<< HEAD
 | UI                                                                                        | Owner                                        | Type                 | Progress |
 | ----------------------------------------------------------------------------------------- | -------------------------------------------- | -------------------- | -------- |
 | [Clojure](https://github.com/bentoml/OpenLLM/blob/main/openllm-contrib/clojure/README.md) | [@GutZuFusss](https://github.com/GutZuFusss) | Community-maintained | 🔧       |
 | TS                                                                                        | BentoML Team                                 |                      | 🚧       |
-=======
-| UI                                                                                | Owner                                         | Type                 | Progress |
-|-----------------------------------------------------------------------------------|-----------------------------------------------|----------------------|----------|
-| [Clojure](https://github.com/bentoml/OpenLLM/blob/main/contrib/clojure/README.md) | [@GutZuFusss](https://github.com/GutZuFusss)  | Community-maintained | 🔧       |
-| TS                                                                                | BentoML Team                                  |                      | 🚧       |
->>>>>>> 7d128b89
 
 ## ⚙️ Integrations
 
