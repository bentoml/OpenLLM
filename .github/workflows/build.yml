--- conflicted
+++ resolved
@@ -185,11 +185,7 @@
           COSIGN_EXPERIMENTAL: 'true'
         run: echo "${{ steps.meta.outputs.tags }}" | xargs -I {} cosign sign --yes {}@${{ steps.build-and-push.outputs.digest }}
       - name: Run Trivy in GitHub SBOM mode and submit results to Dependency Graph
-<<<<<<< HEAD
-        uses: aquasecurity/trivy-action@69cbbc0cbbf6a2b0bab8dcf0e9f2d7ead08e87e4 # ratchet:aquasecurity/trivy-action@master
-=======
         uses: aquasecurity/trivy-action@b77b85c0254bba6789e787844f0585cde1e56320 # ratchet:aquasecurity/trivy-action@master
->>>>>>> 440e3d64
         if: ${{ github.event_name != 'pull_request' }}
         with:
           image-ref: 'ghcr.io/bentoml/openllm:sha-${{ env.GITHUB_SHA_SHORT }}'
@@ -198,11 +194,7 @@
           github-pat: ${{ secrets.GITHUB_TOKEN }}
           scanners: 'vuln'
       - name: Run Trivy vulnerability scanner
-<<<<<<< HEAD
-        uses: aquasecurity/trivy-action@69cbbc0cbbf6a2b0bab8dcf0e9f2d7ead08e87e4 # ratchet:aquasecurity/trivy-action@master
-=======
         uses: aquasecurity/trivy-action@b77b85c0254bba6789e787844f0585cde1e56320 # ratchet:aquasecurity/trivy-action@master
->>>>>>> 440e3d64
         if: ${{ github.event_name != 'pull_request' }}
         with:
           image-ref: 'ghcr.io/bentoml/openllm:sha-${{ env.GITHUB_SHA_SHORT }}'
