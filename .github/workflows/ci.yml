# Copyright 2023 BentoML Team. All rights reserved.
#
# Licensed under the Apache License, Version 2.0 (the "License");
# you may not use this file except in compliance with the License.
# You may obtain a copy of the License at
#
#     http://www.apache.org/licenses/LICENSE-2.0
#
# Unless required by applicable law or agreed to in writing, software
# distributed under the License is distributed on an "AS IS" BASIS,
# WITHOUT WARRANTIES OR CONDITIONS OF ANY KIND, either express or implied.
# See the License for the specific language governing permissions and
# limitations under the License.

name: ci
on:
  push:
    branches: [main]
  pull_request:
  schedule:
    - cron: '0 0 * * 1/2'
env:
  LINES: 120
  COLUMNS: 120
  OPENLLM_DO_NOT_TRACK: True
  PYTHONUNBUFFERED: '1'
  STABLE_PYTHON_VERSION: '3.11'
# https://docs.github.com/en/actions/using-workflows/workflow-syntax-for-github-actions#defaultsrun
defaults:
  run:
    shell: bash --noprofile --norc -exo pipefail {0}
jobs:
  tests:
    runs-on: ubuntu-latest
    if: ${{ github.event_name == 'pull_request' || github.event_name == 'push' }}
    strategy:
      fail-fast: false
      matrix:
<<<<<<< HEAD
        os: [ubuntu-latest, macos-latest]
        python-version: ['3.8', '3.9', '3.10', '3.11']
    name: tests-${{ matrix.os }}-${{ matrix.python-version }}
=======
        os: [ubuntu-latest, macos-latest, windows-latest]
    name: tests-${{ matrix.os }}
>>>>>>> acb6a3cb
    steps:
      - uses: actions/checkout@v3
        with:
          fetch-depth: 0
      - name: Setup CI
        uses: ./.github/actions/setup-repo
        with:
          python-version: ${{ matrix.python-version }}
      - name: Run tests
        run: hatch run test:full
      - name: Disambiguate coverage filename
        run: mv .coverage ".coverage.${{ matrix.os }}.${{ matrix.python-version }}"
      - name: Upload coverage data
        uses: actions/upload-artifact@v3
        with:
          name: coverage-data
          path: .coverage.*
  coverage:
    name: report-coverage
    runs-on: ubuntu-latest
    needs:
      - tests
    steps:
      - uses: actions/checkout@v3
        with:
          fetch-depth: 0
      - name: Setup CI
        uses: ./.github/actions/setup-repo
        with:
          python-version: ${{ env.STABLE_PYTHON_VERSION }}
      - name: Download coverage data
        uses: actions/download-artifact@v3
        with:
          name: coverage-data
      - name: Combine coverage data
        run: hatch run coverage:combine
      - name: Export coverage reports
        run: |
          hatch run coverage:report-xml
          hatch run coverage:report-uncovered-html
      - name: Upload uncovered HTML report
        uses: actions/upload-artifact@v3
        with:
          name: uncovered-html-report
          path: htmlcov
      - name: Generate coverage summary
        run: hatch run coverage:generate-summary
      - name: Write coverage summary report
        if: github.event_name == 'pull_request'
        run: hatch run coverage:write-summary-report
      - name: Update coverage pull request comment
        if: github.event_name == 'pull_request' && !github.event.pull_request.head.repo.fork
        uses: marocchino/sticky-pull-request-comment@v2
        with:
          path: coverage-report.md
  check: # https://github.com/marketplace/actions/alls-green#why
    if: always()
    needs:
      - coverage
    runs-on: ubuntu-latest
    steps:
      - name: Decide whether the needed jobs succeeded or failed
        uses: re-actors/alls-green@release/v1
        with:
          jobs: ${{ toJSON(needs) }}
concurrency:
  group: ${{ github.workflow }}-${{ github.event.pull_request.number || github.sha }}
  cancel-in-progress: true<|MERGE_RESOLUTION|>--- conflicted
+++ resolved
@@ -36,14 +36,9 @@
     strategy:
       fail-fast: false
       matrix:
-<<<<<<< HEAD
-        os: [ubuntu-latest, macos-latest]
+        os: [ubuntu-latest, macos-latest, windows-latest]
         python-version: ['3.8', '3.9', '3.10', '3.11']
     name: tests-${{ matrix.os }}-${{ matrix.python-version }}
-=======
-        os: [ubuntu-latest, macos-latest, windows-latest]
-    name: tests-${{ matrix.os }}
->>>>>>> acb6a3cb
     steps:
       - uses: actions/checkout@v3
         with:
