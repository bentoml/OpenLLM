--- conflicted
+++ resolved
@@ -6,24 +6,14 @@
     tags:
       - '*'
     paths:
-<<<<<<< HEAD
       - 'contrib/clojure/**'
       - '.github/workflows/clojure-frontend.yml'
-=======
-      - 'openllm-contrib/clojure/**'
-      - ".github/workflows/clojure-frontend.yml"
->>>>>>> 7d128b89
   pull_request:
     types: [labeled, opened, synchronize, reopened]
     branches: [main]
     paths:
-<<<<<<< HEAD
       - 'contrib/clojure/**'
       - '.github/workflows/clojure-frontend.yml'
-=======
-      - 'openllm-contrib/clojure/**'
-      - ".github/workflows/clojure-frontend.yml"
->>>>>>> 7d128b89
 # https://docs.github.com/en/actions/using-workflows/workflow-syntax-for-github-actions#defaultsrun
 defaults:
   run:
