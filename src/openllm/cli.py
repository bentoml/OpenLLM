--- conflicted
+++ resolved
@@ -18,7 +18,6 @@
 """
 from __future__ import annotations
 
-import contextlib
 import functools
 import inspect
 import logging
@@ -41,16 +40,11 @@
 
 import openllm
 
-<<<<<<< HEAD
+from .__about__ import __version__
+
 if t.TYPE_CHECKING:
     import torch
-=======
-from .__about__ import __version__
-from .utils import DEBUG, LazyType, ModelEnv, analytics, bentoml_cattr, first_not_none
-
-if t.TYPE_CHECKING:
     from bentoml._internal.models import ModelStore
->>>>>>> dc50a2e7
 
     from ._types import ClickFunctionWrapper, F, P
 
@@ -63,7 +57,7 @@
     torch = openllm.utils.LazyLoader("torch", globals(), "torch")
 
 
-configure_logging()
+openllm.utils.configure_logging()
 
 logger = logging.getLogger(__name__)
 
@@ -649,13 +643,9 @@
     Fine-tune, serve, deploy, and monitor any LLMs with ease.
     """
 
-<<<<<<< HEAD
-    openllm.utils.configure_logging()
-=======
->>>>>>> dc50a2e7
-
-@cli.group(cls=OpenLLMCommandGroup, context_settings=_CONTEXT_SETTINGS)
-def start():
+
+@cli.group(cls=OpenLLMCommandGroup, context_settings=_CONTEXT_SETTINGS, name="start")
+def start_cli():
     """
     Start any LLM as a REST server.
 
@@ -663,8 +653,8 @@
     """
 
 
-@cli.group(cls=OpenLLMCommandGroup, context_settings=_CONTEXT_SETTINGS)
-def start_grpc():
+@cli.group(cls=OpenLLMCommandGroup, context_settings=_CONTEXT_SETTINGS, name="start-grpc")
+def start_grpc_cli():
     """
     Start any LLM as a gRPC server.
 
@@ -694,8 +684,8 @@
     to have https://github.com/NVIDIA/nvidia-container-toolkit install locally.
     """
     if output == "porcelain":
-        set_quiet_mode(True)
-        configure_server_logging()
+        openllm.utils.set_quiet_mode(True)
+        openllm.utils.configure_server_logging()
 
     if output == "pretty":
         if overwrite:
@@ -710,7 +700,7 @@
     )
 
     if output == "pretty":
-        if not get_quiet_mode():
+        if not openllm.utils.get_quiet_mode():
             _echo("\n" + OPENLLM_FIGLET, fg="white")
             if not _previously_built:
                 _echo(f"Successfully built {bento}.", fg="green")
@@ -720,15 +710,6 @@
                     fg="yellow",
                 )
 
-<<<<<<< HEAD
-        \b
-        NOTE: To run a container built from this Bento with GPU support, make sure
-        to have https://github.com/NVIDIA/nvidia-container-toolkit install locally.
-        """
-        if output == "porcelain":
-            openllm.utils.set_quiet_mode(True)
-            openllm.utils.configure_server_logging()
-=======
             _echo(
                 "\nPossible next steps:\n\n"
                 + "* Push to BentoCloud with `bentoml push`:\n"
@@ -745,21 +726,8 @@
     else:
         _echo(bento.tag)
     return bento
->>>>>>> dc50a2e7
-
-
-<<<<<<< HEAD
-        if output == "pretty":
-            if not openllm.utils.get_quiet_mode():
-                _echo("\n" + OPENLLM_FIGLET, fg="white")
-                if not _previously_built:
-                    _echo(f"Successfully built {bento}.", fg="green")
-                else:
-                    _echo(
-                        f"'{model_name}' already has a Bento built [{bento}]. To overwrite it pass '--overwrite'.",
-                        fg="yellow",
-                    )
-=======
+
+
 @cli.command()
 @output_option
 @click.option(
@@ -770,7 +738,6 @@
 )
 def models(output: OutputLiteral, show_available: bool):
     """List all supported models.
->>>>>>> dc50a2e7
 
     NOTE: '--show-available' and '-o porcelain' are mutually exclusive.
     """
@@ -811,132 +778,12 @@
                 "installation": "pip install openllm" if m not in extras else f'pip install "openllm[{m}]"',
             }
             converted.extend([convert_transformers_model_name(i) for i in config.__openllm_model_ids__])
-            if DEBUG:
+            if openllm.utils.DEBUG:
                 try:
                     openllm.AutoLLM.for_model(m, llm_config=config)
                 except Exception as err:
                     failed_initialized.append((m, err))
 
-<<<<<<< HEAD
-        models = tuple(inflection.dasherize(key) for key in openllm.CONFIG_MAPPING.keys())
-        if output == "porcelain":
-            if show_available:
-                raise click.BadOptionUsage(
-                    "--show-available", "Cannot use '--show-available' with '-o porcelain' (mutually exclusive)."
-                )
-            _echo("\n".join(models), fg="white")
-        else:
-            failed_initialized: list[tuple[str, Exception]] = []
-
-            json_data: dict[
-                str, dict[t.Literal["model_id", "url", "installation", "requires_gpu", "runtime_impl"], t.Any]
-            ] = {}
-
-            # NOTE: Keep a sync list with ./tools/update-optional-dependencies.py
-            extras = ["chatglm", "falcon", "flan-t5", "starcoder"]
-
-            converted: list[str] = []
-            for m in models:
-                config = openllm.AutoConfig.for_model(m)
-                runtime_impl: tuple[t.Literal["pt", "flax", "tf"], ...] = tuple()
-                if config.__openllm_model_name__ in openllm.MODEL_MAPPING_NAMES:
-                    runtime_impl += ("pt",)
-                if config.__openllm_model_name__ in openllm.MODEL_FLAX_MAPPING_NAMES:
-                    runtime_impl += ("flax",)
-                if config.__openllm_model_name__ in openllm.MODEL_TF_MAPPING_NAMES:
-                    runtime_impl += ("tf",)
-                json_data[m] = {
-                    "model_id": config.__openllm_model_ids__,
-                    "url": config.__openllm_url__,
-                    "requires_gpu": config.__openllm_requires_gpu__,
-                    "runtime_impl": runtime_impl,
-                    "installation": "pip install openllm" if m not in extras else f'pip install "openllm[{m}]"',
-                }
-                converted.extend([convert_transformers_model_name(i) for i in config.__openllm_model_ids__])
-                if openllm.utils.DEBUG:
-                    try:
-                        openllm.AutoLLM.for_model(m, llm_config=config)
-                    except Exception as err:
-                        failed_initialized.append((m, err))
-
-            ids_in_local_store = None
-            if show_available:
-                ids_in_local_store = [i for i in bentoml.models.list() if any(n in i.tag.name for n in converted)]
-
-            if output == "pretty":
-                import tabulate
-
-                tabulate.PRESERVE_WHITESPACE = True
-
-                data: list[
-                    str | tuple[str, str, list[str], str, t.LiteralString, tuple[t.Literal["pt", "flax", "tf"], ...]]
-                ] = []
-                for m, v in json_data.items():
-                    data.extend(
-                        [
-                            (
-                                m,
-                                v["url"],
-                                v["model_id"],
-                                v["installation"],
-                                "✅" if v["requires_gpu"] else "❌",
-                                v["runtime_impl"],
-                            )
-                        ]
-                    )
-                column_widths = [
-                    int(COLUMNS / 6),
-                    int(COLUMNS / 6),
-                    int(COLUMNS / 3),
-                    int(COLUMNS / 6),
-                    int(COLUMNS / 6),
-                    int(COLUMNS / 9),
-                ]
-
-                if len(data) == 0 and len(failed_initialized) > 0:
-                    _echo("Exception found while parsing models:\n", fg="yellow")
-                    for m, err in failed_initialized:
-                        _echo(f"- {m}: ", fg="yellow", nl=False)
-                        _echo(traceback.print_exception(err, limit=3), fg="red")
-                    sys.exit(1)
-
-                table = tabulate.tabulate(
-                    data,
-                    tablefmt="fancy_grid",
-                    headers=["LLM", "URL", "Models Id", "Installation", "GPU Only", "Runtime"],
-                    maxcolwidths=column_widths,
-                )
-
-                formatted_table = ""
-                for line in table.split("\n"):
-                    formatted_table += (
-                        "".join(f"{cell:{width}}" for cell, width in zip(line.split("\t"), column_widths)) + "\n"
-                    )
-                _echo(formatted_table, fg="white")
-
-                if openllm.utils.DEBUG and len(failed_initialized) > 0:
-                    _echo("\nThe following models are supported but failed to initialize:\n")
-                    for m, err in failed_initialized:
-                        _echo(f"- {m}: ", fg="blue", nl=False)
-                        _echo(err, fg="red")
-
-                if show_available:
-                    assert ids_in_local_store
-                    _echo("The following models are available in local store:\n", fg="white")
-                    for i in ids_in_local_store:
-                        _echo(f"- {i}", fg="white")
-            else:
-                dumped: dict[str, t.Any] = json_data
-                if show_available:
-                    assert ids_in_local_store
-                    dumped["local"] = [openllm.utils.bentoml_cattr.unstructure(i.tag) for i in ids_in_local_store]
-                _echo(
-                    orjson.dumps(
-                        dumped,
-                        option=orjson.OPT_INDENT_2,
-                    ).decode(),
-                    fg="white",
-=======
         ids_in_local_store = None
         if show_available:
             ids_in_local_store = [i for i in bentoml.models.list() if any(n in i.tag.name for n in converted)]
@@ -961,7 +808,6 @@
                             v["runtime_impl"],
                         )
                     ]
->>>>>>> dc50a2e7
                 )
             column_widths = [
                 int(COLUMNS / 6),
@@ -993,7 +839,7 @@
                 )
             _echo(formatted_table, fg="white")
 
-            if DEBUG and len(failed_initialized) > 0:
+            if openllm.utils.DEBUG and len(failed_initialized) > 0:
                 _echo("\nThe following models are supported but failed to initialize:\n")
                 for m, err in failed_initialized:
                     _echo(f"- {m}: ", fg="blue", nl=False)
@@ -1008,7 +854,7 @@
             dumped: dict[str, t.Any] = json_data
             if show_available:
                 assert ids_in_local_store
-                dumped["local"] = [bentoml_cattr.unstructure(i.tag) for i in ids_in_local_store]
+                dumped["local"] = [openllm.utils.bentoml_cattr.unstructure(i.tag) for i in ids_in_local_store]
             _echo(
                 orjson.dumps(
                     dumped,
