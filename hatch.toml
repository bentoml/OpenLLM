[envs.default]
dependencies = [
  "openllm-core @ {root:uri}/openllm-core",
  "openllm-client @ {root:uri}/openllm-client",
  "openllm[opt,chatglm,fine-tune] @ {root:uri}/openllm-python",
  # NOTE: To run all hooks
  "pre-commit",
  # NOTE: towncrier for changelog
  "towncrier",
  # NOTE: Using under ./tools/update-optional-dependencies.py
  "tomlkit",
  # NOTE: For fancy PyPI readme
  "hatch-fancy-pypi-readme",
  # NOTE: For working with shell pipe
  "plumbum",
  # The below sync with mypyc deps and pre-commit mypy
  "types-psutil",
  "types-tabulate",
  "types-PyYAML",
  "types-protobuf",
]
[envs.default.scripts]
changelog = "towncrier build --version main --draft"
check-stubs = [
  "./tools/update-config-stubs.py",
  "./tools/update-models-import.py",
  "update-dummy",
]
inplace-changelog = "towncrier build --version main --keep"
quality = [
<<<<<<< HEAD
    "./tools/dependencies.py",
    "./tools/update-readme.py",
    "- ./tools/update-brew-tap.py",
    "bash ./tools/sync-readme.sh",
    "check-stubs",
    "- pre-commit run --all-files",
    "pnpm format"
=======
  "./tools/dependencies.py",
  "- ./tools/update-brew-tap.py",
  "check-stubs",
  "bash ./tools/mirror.sh",
  "- pre-commit run --all-files",
>>>>>>> 7d128b89
]
setup = [
  "pre-commit install",
  "- ln -s .python-version-default .python-version",
  "curl -fsSL https://raw.githubusercontent.com/clj-kondo/clj-kondo/master/script/install-clj-kondo | bash -",
]
tool = ["quality", "bash ./clean.sh", "bash ./compile.sh {args}"]
typing = [
  "- pre-commit run mypy {args:-a}",
  "- pre-commit run pyright {args:-a}",
]
update-dummy = ["- ./tools/update-dummy.py", "./tools/update-dummy.py"]
[envs.tests]
dependencies = [
  "openllm-core @ {root:uri}/openllm-core",
  "openllm-client @ {root:uri}/openllm-client",
  "openllm[opt,chatglm,fine-tune] @ {root:uri}/openllm-python",
  # NOTE: interact with docker for container tests.
  "docker",
  # NOTE: Tests strategies with Hypothesis and pytest, and snapshot testing with syrupy
  "coverage[toml]>=6.5",
  "filelock>=3.7.1",
  "pytest",
  "pytest-cov",
  "pytest-mock",
  "pytest-randomly",
  "pytest-rerunfailures",
  "pytest-asyncio>=0.21.0",
  "pytest-xdist[psutil]",
  "trustme",
  "hypothesis",
  "syrupy",
]
skip-install = false
template = "tests"
[envs.tests.scripts]
_run_script = "pytest --cov --cov-report={env:COVERAGE_REPORT:term-missing} --cov-config=pyproject.toml -vv"
distributed = "_run_script --reruns 5 --reruns-delay 3 --ignore openllm-python/tests/models -n 3 -r aR {args:openllm-python/tests}"
models = "_run_script -s {args:openllm-python/tests/models}"
python = "_run_script --reruns 5 --reruns-delay 3 --ignore openllm-python/tests/models -r aR {args:openllm-python/tests}"
snapshot-models = "_run_script -s --snapshot-update {args:openllm-python/tests/models}"
[envs.tests.overrides]
env.GITHUB_ACTIONS.env-vars = "COVERAGE_REPORT="
[envs.coverage]
dependencies = ["coverage[toml]>=6.5", "lxml", "orjson"]
detached = true
[envs.coverage.scripts]
combine = "coverage combine {args}"
generate-summary = "python tools/generate-coverage.py"
report-uncovered-html = "coverage html --skip-covered --skip-empty {args}"
report-xml = "coverage xml {args}"
write-summary-report = "python tools/write-coverage-report.py"
[envs.ui]
detached = true
[envs.ui.scripts]
server = "openllm start {args:flan-t5} --working-dir {root:uri} --cors --debug"
docs = "cd docs && pnpm dev"
clojure = ["bash openllm-contrib/clojure/run-clojure-ui.sh"]
[envs.ci]
detached = true
[envs.ci.scripts]
compile = "bash ./compile.sh {args}"
recompile = ["bash ./clean.sh", "compile"]
edi = "bash local.sh"
lock = [
  "bash tools/lock-actions.sh",
  "pushd openllm-contrib/clojure && pnpm i --frozen-lockfile",
]<|MERGE_RESOLUTION|>--- conflicted
+++ resolved
@@ -28,21 +28,12 @@
 ]
 inplace-changelog = "towncrier build --version main --keep"
 quality = [
-<<<<<<< HEAD
-    "./tools/dependencies.py",
-    "./tools/update-readme.py",
-    "- ./tools/update-brew-tap.py",
-    "bash ./tools/sync-readme.sh",
-    "check-stubs",
-    "- pre-commit run --all-files",
-    "pnpm format"
-=======
   "./tools/dependencies.py",
   "- ./tools/update-brew-tap.py",
   "check-stubs",
   "bash ./tools/mirror.sh",
   "- pre-commit run --all-files",
->>>>>>> 7d128b89
+  "- pnpm format",
 ]
 setup = [
   "pre-commit install",
