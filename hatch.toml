[envs.default]
dependencies = [
    # NOTE: To run all hooks
    "pre-commit",
    # NOTE: towncrier for changelog
    "towncrier",
    # NOTE: Using under ./tools/update-optional-dependencies.py
    "tomlkit",
    # NOTE: Using under ./tools/update-readme.py
    "markdown-it-py",
    # NOTE: pyright for type
    "pyright",
<<<<<<< HEAD
]
[envs.default.scripts]
changelog = "towncrier build --version main --draft"
fmt = "pre-commit run --all-files"
setup = "pre-commit install"
typing = "pyright {args:src/openllm tests}"
clojure-ui = "cd dashboard/clojure && npm install && npm run dev"
[envs.test]
dependencies = [
=======
>>>>>>> ec429309
    # NOTE: Tests strategies with Hypothesis and pytest, and snapshot testing with syrupy
    "coverage[toml]>=6.5",
    "filelock>=3.7.1",
    "pytest",
    "pytest-cov",
    "pytest-mock",
    "pytest-randomly",
    "pytest-rerunfailures",
    "pytest-asyncio>=0.21.0",
    "pytest-xdist[psutil]",
    "trustme",
    "hypothesis",
    "syrupy",
]
features = ['flan-t5']
[envs.default.scripts]
_run_script = "pytest --cov --cov-report={env:COVERAGE_REPORT:term-missing} --cov-config=pyproject.toml"
changelog = "towncrier build --version main --draft"
fmt = ["tools", "pre-commit run --all-files"]
full = "_run_script --reruns 5 --reruns-delay 3 -r aR {args:tests}"
setup = "pre-commit install"
tools = [
    "./tools/update-readme.py",
    "./tools/update-optional-dependencies.py",
    "./tools/update-config-stubs.py",
    "- ./tools/add-license-headers .",
]
typing = "pyright {args:src/openllm tests}"
[envs.test.overrides]
env.GITHUB_ACTIONS.env-vars = "COVERAGE_REPORT="
env.HERMETIC_TESTS.type = [{ value = "container", if = ["true"] }, "virtual"]
[envs.test.scripts]
[[envs.test.matrix]]
python = ["3.8", "3.9", "3.10", "3.11"]
[envs.coverage]
dependencies = ["coverage[toml]>=6.5", "lxml", "orjson"]
detached = true
[envs.coverage.scripts]
combine = "coverage combine {args}"
generate-summary = "python tools/generate-coverage.py"
report-uncovered-html = "coverage html --skip-covered --skip-empty"
report-xml = "coverage xml"
write-summary-report = "python tools/write-coverage-report.py"<|MERGE_RESOLUTION|>--- conflicted
+++ resolved
@@ -10,18 +10,6 @@
     "markdown-it-py",
     # NOTE: pyright for type
     "pyright",
-<<<<<<< HEAD
-]
-[envs.default.scripts]
-changelog = "towncrier build --version main --draft"
-fmt = "pre-commit run --all-files"
-setup = "pre-commit install"
-typing = "pyright {args:src/openllm tests}"
-clojure-ui = "cd dashboard/clojure && npm install && npm run dev"
-[envs.test]
-dependencies = [
-=======
->>>>>>> ec429309
     # NOTE: Tests strategies with Hypothesis and pytest, and snapshot testing with syrupy
     "coverage[toml]>=6.5",
     "filelock>=3.7.1",
@@ -50,6 +38,9 @@
     "- ./tools/add-license-headers .",
 ]
 typing = "pyright {args:src/openllm tests}"
+[envs.ui]
+[envs.ui.scripts]
+clojure = "cd dashboard/clojure && npm install && npm run dev"
 [envs.test.overrides]
 env.GITHUB_ACTIONS.env-vars = "COVERAGE_REPORT="
 env.HERMETIC_TESTS.type = [{ value = "container", if = ["true"] }, "virtual"]
