ci:
  autoupdate_schedule: weekly
<<<<<<< HEAD
  skip: [check-models-table-update, changelog-dry-run, mypy, yapf, sync-readme, clj-kondo, eslint, prettier]
=======
  skip: [changelog-dry-run, mypy, yapf, clj-kondo, pyright]
>>>>>>> 7d128b89
  autofix_commit_msg: "ci: auto fixes from pre-commit.ci\n\nFor more information, see https://pre-commit.ci"
  autoupdate_commit_msg: 'ci: pre-commit autoupdate [pre-commit.ci]'
default_language_version:
  python: python3.11 # NOTE: sync with .python-version-default
exclude: '.*\.(css|js|svg)$'
repos:
  - repo: https://github.com/google/yapf
    rev: v0.40.0
    hooks:
      - id: yapf
        verbose: true
        exclude: |
          (?x)^(
              openllm-client/src/openllm_client/pb.*|
              openllm-python/src/openllm/cli/entrypoint.py
          )$
  - repo: https://github.com/astral-sh/ruff-pre-commit
    rev: 'v0.0.287'
    hooks:
      - id: ruff
        verbose: true
        args: [--exit-non-zero-on-fix, --show-fixes]
  - repo: https://github.com/econchick/interrogate
    rev: 1.5.0
    hooks:
      - id: interrogate
        verbose: true
        types: [python]
        exclude: ^(docs|tools|openllm-python/tests)
        args: [--config=pyproject.toml]
  - repo: https://github.com/pre-commit/mirrors-eslint
    rev: v8.47.0
    hooks:
      - id: eslint
        verbose: true
        files: \.[jt]sx?$ # *.js, *.jsx, *.ts and *.tsx
        types: [file]
  - repo: https://github.com/pre-commit/mirrors-prettier
    rev: v3.0.2
    hooks:
      - id: prettier
        verbose: true
        files: \.[jt]sx?$ # *.js, *.jsx, *.ts and *.tsx
        types_or: [javascript, yaml, ts]
  - repo: https://github.com/pre-commit/mirrors-mypy
    rev: v1.5.1
    hooks:
      - id: mypy
        verbose: true
        exclude: |
          (?x)^(
              examples/.*|
              tools/.*|
              tests/.*|
              openllm-python/src/openllm/playground/.*|
              openllm-python/tests/.*|
              openllm-client/src/openllm_client/pb.*|
              .github/.*|
              cz.py |
              hatch_build.py
          )$
        additional_dependencies:
          - click==8.1.3
          - peft
          - bentoml==1.1.1
          - transformers>=4.31.0
          - pandas-stubs
          - types-psutil
          - types-tabulate
          - types-PyYAML
          - types-protobuf
  - repo: https://github.com/vincentjames501/pre-commit-clojure
    rev: v2.0.3
    hooks:
      - id: clj-kondo
        verbose: true
  - repo: https://github.com/pre-commit/pre-commit-hooks
    rev: v4.4.0
    hooks:
      - id: trailing-whitespace
        verbose: true
      - id: end-of-file-fixer
        verbose: true
        exclude: |
          (?x)^(
              openllm-python/tests/models/.*
          )$
      - id: check-yaml
        args: ['--unsafe']
      - id: check-toml
      - id: check-docstring-first
      - id: check-added-large-files
      - id: debug-statements
      - id: check-merge-conflict
  - repo: https://github.com/RobertCraigie/pyright-python
    rev: v1.1.326
    hooks:
    - id: pyright
      verbose: true
      args: [--level, error]
      exclude: |
        (?x)^(
            examples/.*|
            tools/.*|
            tests/.*|
            openllm-python/src/openllm/playground/.*|
            openllm-python/tests/.*|
            openllm-client/src/openllm_client/pb.*|
            .github/.*|
            cz.py |
            hatch_build.py
        )$
      additional_dependencies:
        - openllm-client[grpc]
        - bentoml[io]>=1.1.2
        - transformers[agents,torch,tokenizers,accelerate]>=4.29.0
        - peft
        - safetensors
        - optimum
        - ghapi
        - click==8.1.3
        - bitsandbytes
        - diffusers
        - soundfile
  - repo: meta
    hooks:
      - id: check-hooks-apply
      - id: check-useless-excludes
  - repo: local
    hooks:
      - id: changelog-dry-run
        name: Running changelog dry-run
        entry: hatch run changelog
        language: system
        files: CHANGELOG.md<|MERGE_RESOLUTION|>--- conflicted
+++ resolved
@@ -1,10 +1,6 @@
 ci:
   autoupdate_schedule: weekly
-<<<<<<< HEAD
-  skip: [check-models-table-update, changelog-dry-run, mypy, yapf, sync-readme, clj-kondo, eslint, prettier]
-=======
-  skip: [changelog-dry-run, mypy, yapf, clj-kondo, pyright]
->>>>>>> 7d128b89
+  skip: [changelog-dry-run, mypy, yapf, clj-kondo, pyright, eslint, prettier]
   autofix_commit_msg: "ci: auto fixes from pre-commit.ci\n\nFor more information, see https://pre-commit.ci"
   autoupdate_commit_msg: 'ci: pre-commit autoupdate [pre-commit.ci]'
 default_language_version:
@@ -102,33 +98,33 @@
   - repo: https://github.com/RobertCraigie/pyright-python
     rev: v1.1.326
     hooks:
-    - id: pyright
-      verbose: true
-      args: [--level, error]
-      exclude: |
-        (?x)^(
-            examples/.*|
-            tools/.*|
-            tests/.*|
-            openllm-python/src/openllm/playground/.*|
-            openllm-python/tests/.*|
-            openllm-client/src/openllm_client/pb.*|
-            .github/.*|
-            cz.py |
-            hatch_build.py
-        )$
-      additional_dependencies:
-        - openllm-client[grpc]
-        - bentoml[io]>=1.1.2
-        - transformers[agents,torch,tokenizers,accelerate]>=4.29.0
-        - peft
-        - safetensors
-        - optimum
-        - ghapi
-        - click==8.1.3
-        - bitsandbytes
-        - diffusers
-        - soundfile
+      - id: pyright
+        verbose: true
+        args: [--level, error]
+        exclude: |
+          (?x)^(
+              examples/.*|
+              tools/.*|
+              tests/.*|
+              openllm-python/src/openllm/playground/.*|
+              openllm-python/tests/.*|
+              openllm-client/src/openllm_client/pb.*|
+              .github/.*|
+              cz.py |
+              hatch_build.py
+          )$
+        additional_dependencies:
+          - openllm-client[grpc]
+          - bentoml[io]>=1.1.2
+          - transformers[agents,torch,tokenizers,accelerate]>=4.29.0
+          - peft
+          - safetensors
+          - optimum
+          - ghapi
+          - click==8.1.3
+          - bitsandbytes
+          - diffusers
+          - soundfile
   - repo: meta
     hooks:
       - id: check-hooks-apply
