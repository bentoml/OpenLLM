ci:
  autoupdate_schedule: weekly
<<<<<<< HEAD
  skip: [check-models-table-update, changelog-dry-run, pyright, mypy, yapf, sync-readme, clj-kondo, eslint, prettier]
=======
  skip: [check-models-table-update, changelog-dry-run, mypy, yapf, sync-readme, clj-kondo]
>>>>>>> fa00bbcc
  autofix_commit_msg: "ci: auto fixes from pre-commit.ci\n\nFor more information, see https://pre-commit.ci"
  autoupdate_commit_msg: 'ci: pre-commit autoupdate [pre-commit.ci]'
default_language_version:
  python: python3.11 # NOTE: sync with .python-version-default
exclude: '.*\.(css|js|svg)$'
repos:
  - repo: https://github.com/google/yapf
    rev: v0.40.1
    hooks:
      - id: yapf
        verbose: true
        exclude: |
          (?x)^(
              openllm-client/src/openllm_client/pb.*|
              openllm-python/src/openllm/cli/entrypoint.py
          )$
  - repo: https://github.com/astral-sh/ruff-pre-commit
    rev: 'v0.0.285'
    hooks:
      - id: ruff
        verbose: true
        args: [--exit-non-zero-on-fix, --show-fixes]
  - repo: https://github.com/editorconfig-checker/editorconfig-checker.python
    rev: '2.7.2'
    hooks:
      - id: editorconfig-checker
        verbose: true
        exclude: |
          (?x)^(
              openllm-client/src/openllm_client/pb.*|
              openllm-python/src/openllm/cli/entrypoint.py
          )$
  - repo: https://github.com/econchick/interrogate
    rev: 1.5.0
    hooks:
      - id: interrogate
        verbose: true
        types: [python]
        exclude: ^(docs|tools|openllm-python/tests)
        args: [--config=pyproject.toml]
  - repo: https://github.com/pre-commit/mirrors-eslint
    rev: v8.47.0
    hooks:
      - id: eslint
        verbose: true
        files: \.[jt]sx?$ # *.js, *.jsx, *.ts and *.tsx
        types: [file]
  - repo: https://github.com/pre-commit/mirrors-prettier
    rev: v3.0.2
    hooks:
      - id: prettier
        verbose: true
        files: \.[jt]sx?$ # *.js, *.jsx, *.ts and *.tsx
        types_or: [javascript, yaml, ts]
  - repo: https://github.com/pre-commit/mirrors-mypy
    rev: v1.5.1
    hooks:
      - id: mypy
        verbose: true
        exclude: |
          (?x)^(
              examples/.*|
              tools/.*|
              tests/.*|
              openllm-python/src/openllm/playground/.*|
              openllm-python/tests/.*|
              openllm-client/src/openllm_client/pb.*|
              .github/.*|
              cz.py |
              hatch_build.py
          )$
        additional_dependencies:
          - click==8.1.3
          - peft
          - bentoml==1.1.1
          - transformers>=4.31.0
          - pandas-stubs
          - types-psutil
          - types-tabulate
          - types-PyYAML
          - types-protobuf
  - repo: https://github.com/vincentjames501/pre-commit-clojure
    rev: v2.0.3
    hooks:
      - id: clj-kondo
        verbose: true
  - repo: https://github.com/pre-commit/pre-commit-hooks
    rev: v4.4.0
    hooks:
      - id: trailing-whitespace
        verbose: true
      - id: end-of-file-fixer
        verbose: true
        exclude: |
          (?x)^(
              openllm-python/tests/models/.*
          )$
      - id: check-yaml
        args: ['--unsafe']
      - id: check-toml
      - id: check-docstring-first
      - id: check-added-large-files
      - id: debug-statements
      - id: check-merge-conflict
  # - repo: https://github.com/RobertCraigie/pyright-python
  #   rev: v1.1.324
  #   hooks:
  #   - id: pyright
  #     verbose: true
  #     args: [--level, error]
  #     exclude: |
  #       (?x)^(
  #           examples/.*|
  #           tools/.*|
  #           tests/.*|
  #           openllm-python/src/openllm/playground/.*|
  #           openllm-python/tests/.*|
  #           openllm-client/src/openllm_client/pb.*|
  #           .github/.*|
  #           cz.py |
  #           hatch_build.py
  #       )$
  #     additional_dependencies:
  #       - openllm-client[grpc]
  #       - bentoml[io]>=1.1.2
  #       - transformers[agents,torch,tokenizers,accelerate]>=4.29.0
  #       - peft
  #       - safetensors
  #       - optimum
  #       - ghapi
  #       - click==8.1.3
  #       - bitsandbytes
  #       - diffusers
  #       - soundfile
  - repo: meta
    hooks:
      - id: check-hooks-apply
      - id: check-useless-excludes
  - repo: local
    hooks:
      - id: check-models-table-update
        name: check if table in README.md is up-to-date
        entry: ./tools/assert-model-table-latest.py
        language: script
        verbose: true
        files: README.md
      - id: sync-readme
        name: sync readme with python core library
        entry: ./tools/sync-readme.sh
        language: script
        verbose: true
        files: README.md
      - id: changelog-dry-run
        name: Running changelog dry-run
        entry: hatch run changelog
        language: system
        files: CHANGELOG.md<|MERGE_RESOLUTION|>--- conflicted
+++ resolved
@@ -1,10 +1,6 @@
 ci:
   autoupdate_schedule: weekly
-<<<<<<< HEAD
-  skip: [check-models-table-update, changelog-dry-run, pyright, mypy, yapf, sync-readme, clj-kondo, eslint, prettier]
-=======
-  skip: [check-models-table-update, changelog-dry-run, mypy, yapf, sync-readme, clj-kondo]
->>>>>>> fa00bbcc
+  skip: [check-models-table-update, changelog-dry-run, mypy, yapf, sync-readme, clj-kondo, eslint, prettier]
   autofix_commit_msg: "ci: auto fixes from pre-commit.ci\n\nFor more information, see https://pre-commit.ci"
   autoupdate_commit_msg: 'ci: pre-commit autoupdate [pre-commit.ci]'
 default_language_version:
