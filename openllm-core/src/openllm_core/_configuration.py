# mypy: disable-error-code="attr-defined,no-untyped-call,type-var,operator,arg-type,no-redef"
'''Configuration utilities for OpenLLM. All model configuration will inherit from ``openllm.LLMConfig``.

Highlight feature: Each fields in ``openllm.LLMConfig`` will also automatically generate a environment
variable based on its name field.

For example, the following config class:

```python
class FlanT5Config(openllm.LLMConfig):
  __config__ = {
    "url": "https://huggingface.co/docs/transformers/model_doc/flan-t5",
    "default_id": "google/flan-t5-large",
    "model_ids": [
        "google/flan-t5-small",
        "google/flan-t5-base",
        "google/flan-t5-large",
        "google/flan-t5-xl",
        "google/flan-t5-xxl",
    ],
  }

  class GenerationConfig:
    temperature: float = 0.9
    max_new_tokens: int = 2048
    top_k: int = 50
    top_p: float = 0.4
    repetition_penalty = 1.0
```

which generates the environment OPENLLM_FLAN_T5_GENERATION_TEMPERATURE for users to configure temperature
dynamically during serve, ahead-of-serve or per requests.

Refer to ``openllm.LLMConfig`` docstring for more information.
'''
from __future__ import annotations
import copy
import enum
import logging
import os
import sys
import types
import typing as t

import attr
import click_option_group as cog
import inflection
import orjson

from attr._compat import set_closure_cell
from attr._make import _CountingAttr
from attr._make import _make_init
from attr._make import _transform_attrs
from cattr.gen import make_dict_structure_fn
from cattr.gen import make_dict_unstructure_fn
from cattr.gen import override
from deepmerge.merger import Merger

import openllm_core

from ._strategies import LiteralResourceSpec
from ._strategies import available_resource_spec
from ._strategies import resource_spec
from ._typing_compat import AdapterType
from ._typing_compat import AnyCallable
from ._typing_compat import At
from ._typing_compat import DictStrAny
from ._typing_compat import ListStr
from ._typing_compat import LiteralRuntime
from ._typing_compat import LiteralString
from ._typing_compat import NotRequired
from ._typing_compat import Required
from ._typing_compat import Self
from ._typing_compat import overload
from .exceptions import ForbiddenAttributeError
from .utils import MYPY
from .utils import LazyLoader
from .utils import ReprMixin
from .utils import bentoml_cattr
from .utils import codegen
from .utils import dantic
from .utils import field_env_key
from .utils import first_not_none
from .utils import lenient_issubclass
from .utils.import_utils import BACKENDS_MAPPING

if t.TYPE_CHECKING:
  import click
  import peft
  import transformers
  import vllm

  from transformers.generation.beam_constraints import Constraint
else:
  Constraint = t.Any
  vllm = LazyLoader('vllm', globals(), 'vllm')
  transformers = LazyLoader('transformers', globals(), 'transformers')
  peft = LazyLoader('peft', globals(), 'peft')

__all__ = ['LLMConfig', 'GenerationConfig', 'SamplingParams', 'field_env_key']

logger = logging.getLogger(__name__)
config_merger = Merger([(dict, 'merge')], ['override'], ['override'])

# case insensitive, but rename to conform with type
class _PeftEnumMeta(enum.EnumMeta):

  def __getitem__(self, __key: str | t.Any, /) -> t.Any:
    if isinstance(__key, str): __key = inflection.underscore(__key).upper()
    return self._member_map_[__key]

# vendorred from peft.utils.config.PeftType since we don't have hard dependency on peft
# see https://github.com/huggingface/peft/blob/main/src/peft/utils/config.py
class PeftType(str, enum.Enum, metaclass=_PeftEnumMeta):
  PROMPT_TUNING = 'PROMPT_TUNING'
  P_TUNING = 'P_TUNING'
  PREFIX_TUNING = 'PREFIX_TUNING'
  LORA = 'LORA'
  ADALORA = 'ADALORA'
  ADAPTION_PROMPT = 'ADAPTION_PROMPT'
  IA3 = 'IA3'

  @classmethod
  def _missing_(cls, value: object) -> enum.Enum | None:
    if isinstance(value, str):
      normalized = inflection.underscore(value).upper()
      if normalized in cls._member_map_: return cls._member_map_[normalized]
    return None

  @classmethod
  def supported(cls) -> set[str]:
    return {inflection.underscore(v.value) for v in cls}

  def to_str(self) -> str:
    return self.value

  @staticmethod
  def get(__key: str | t.Any, /) -> PeftType:
    return PeftType[__key]  # type-safe getitem.

_PEFT_TASK_TYPE_TARGET_MAPPING = {'causal_lm': 'CAUSAL_LM', 'seq2seq_lm': 'SEQ_2_SEQ_LM'}

_object_setattr = object.__setattr__

def _adapter_converter(value: AdapterType | str | PeftType | None) -> PeftType:
  if value is None: raise ValueError("'AdapterType' cannot be None.")
  if isinstance(value, PeftType): return value
  if value not in PeftType.supported(): raise ValueError(f"Given '{value}' is not a supported adapter type.")
  return PeftType.get(value)

@attr.define(slots=True, init=True)
class FineTuneConfig:
  '''FineTuneConfig defines a default value for fine-tuning this any given LLM.

  For example:

  ```python
  class FalconConfig(openllm.LLMConfig):
      __config__ = {
          "fine_tune_strategies": (
              {
                  "adapter_type": "lora",
                  "r": 64,
                  "lora_alpha": 16,
                  "lora_dropout": 0.1,
                  "bias": "none",
                  "target_modules": ["query_key_value", "dense", "dense_h_to_4h", "dense_4h_to_h"],
              },
          ),
      }
  ```

  This is a lower level API that leverage `peft` as well as openllm.LLMConfig to create default
  and customization
  '''

  if t.TYPE_CHECKING and not MYPY:
    # The following type stubs makes __init__ aware of attrs internal type converter.
    @overload
    def __init__(self,
                 adapter_type: AdapterType = ...,
                 adapter_config: dict[str, t.Any] = ...,
                 inference_mode: bool = ...,
                 llm_config_class: type[LLMConfig] = ...) -> None:
      ...

    @overload
    def __init__(self,
                 adapter_type: PeftType = ...,
                 adapter_config: dict[str, t.Any] = ...,
                 inference_mode: bool = ...,
                 llm_config_class: type[LLMConfig] = ...) -> None:
      ...

    # The below should be generated via attrs. Only here to conform with pyright strict checking.
    def __init__(self, *args: t.Any, **kwargs: t.Any) -> None:
      ...

  adapter_type: PeftType = dantic.Field(
      'lora',
      description=
      f"The type of adapter to use for fine-tuning. Available supported methods: {PeftType.supported()}, default to 'lora'",
      use_default_converter=False,
      converter=_adapter_converter)
  adapter_config: t.Dict[str, t.Any] = dantic.Field(
      None,
      description='The configuration for the adapter. The content of the dict depends on the adapter type.',
      validator=attr.validators.optional(attr.validators.instance_of(dict)),
      converter=attr.converters.default_if_none(factory=dict),
      use_default_converter=False)
  inference_mode: bool = dantic.Field(False,
                                      description='Whether to use this Adapter for inference',
                                      use_default_converter=False)
  llm_config_class: type[LLMConfig] = dantic.Field(None,
                                                   description='The reference class to openllm.LLMConfig',
                                                   use_default_converter=False)

  def to_peft_config(self) -> peft.PeftConfig:  # type: ignore[name-defined]
    adapter_config = self.adapter_config.copy()
    # no need for peft_type since it is internally managed by OpenLLM and PEFT
    if 'peft_type' in adapter_config: adapter_config.pop('peft_type')
    # respect user set task_type if it is passed, otherwise use one managed by OpenLLM
    task_type, inference_mode = adapter_config.pop(
        'task_type',
        peft.TaskType[self.llm_config_class.peft_task_type()]), adapter_config.pop('inference_mode',
                                                                                   self.inference_mode)
    return peft.PEFT_TYPE_TO_CONFIG_MAPPING[self.adapter_type.to_str()](task_type=task_type,
                                                                        inference_mode=inference_mode,
                                                                        **adapter_config)

  def train(self) -> FineTuneConfig:
    _object_setattr(self, 'inference_mode', False)
    return self

  def eval(self) -> FineTuneConfig:
    _object_setattr(self, 'inference_mode', True)
    return self

  def with_config(self, **attrs: t.Any) -> FineTuneConfig:
    adapter_type, inference_mode = attrs.pop('adapter_type',
                                             self.adapter_type), attrs.get('inference_mode', self.inference_mode)
    if 'llm_config_class' in attrs:
      raise ForbiddenAttributeError("'llm_config_class' should not be passed when using 'with_config'.")
    return attr.evolve(self,
                       adapter_type=adapter_type,
                       inference_mode=inference_mode,
                       adapter_config=config_merger.merge(self.adapter_config, attrs))

@attr.frozen(slots=True, repr=False, init=False)
class GenerationConfig(ReprMixin):
  '''GenerationConfig is the attrs-compatible version of ``transformers.GenerationConfig``, with some additional validation and environment constructor.

  Note that we always set `do_sample=True`. This class is not designed to be used directly, rather
  to be used conjunction with LLMConfig. The instance of the generation config can then be accessed
  via ``LLMConfig.generation_config``.
  '''
  max_new_tokens: int = dantic.Field(
      20, ge=0, description='The maximum numbers of tokens to generate, ignoring the number of tokens in the prompt.')
  min_length: int = dantic.Field(
      0,
      ge=0,
      description=
      'The minimum length of the sequence to be generated. Corresponds to the length of the input prompt + `min_new_tokens`. Its effect is overridden by `min_new_tokens`, if also set.'
  )
  min_new_tokens: int = dantic.Field(
      description='The minimum numbers of tokens to generate, ignoring the number of tokens in the prompt.')
  early_stopping: bool = dantic.Field(
      False,
      description=
      '''Controls the stopping condition for beam-based methods, like beam-search. It accepts the following values: `True`, where the generation stops as soon as there are `num_beams` complete candidates; `False`, where an heuristic is applied and the generation stops when is it very unlikely to find better candidates; `"never"`, where the beam search procedure only stops when there cannot be better candidates (canonical beam search algorithm) '''
  )
  max_time: float = dantic.Field(
      description=
      'The maximum amount of time you allow the computation to run for in seconds. generation will still finish the current pass after allocated time has been passed.'
  )
  num_beams: int = dantic.Field(1, description='Number of beams for beam search. 1 means no beam search.')
  num_beam_groups: int = dantic.Field(
      1,
      description=
      'Number of groups to divide `num_beams` into in order to ensure diversity among different groups of beams. [this paper](https://arxiv.org/pdf/1610.02424.pdf) for more details.'
  )
  penalty_alpha: float = dantic.Field(
      description='The values balance the model confidence and the degeneration penalty in contrastive search decoding.'
  )
  use_cache: bool = dantic.Field(
      True,
      description=
      'Whether or not the model should use the past last key/values attentions (if applicable to the model) to speed up decoding.'
  )
  temperature: float = dantic.Field(1.0,
                                    ge=0.0,
                                    le=1.0,
                                    description='The value used to modulate the next token probabilities.')
  top_k: int = dantic.Field(
      50, description='The number of highest probability vocabulary tokens to keep for top-k-filtering.')
  top_p: float = dantic.Field(
      1.0,
      description=
      'If set to float < 1, only the smallest set of most probable tokens with probabilities that add up to `top_p` or higher are kept for generation.'
  )
  typical_p: float = dantic.Field(
      1.0,
      description=
      'Local typicality measures how similar the conditional probability of predicting a target token next is to the expected conditional probability of predicting a random token next, given the partial text already generated. If set to float < 1, the smallest set of the most locally typical tokens with probabilities that add up to `typical_p` or higher are kept for generation. See [this paper](https://arxiv.org/pdf/2202.00666.pdf) for more details.'
  )
  epsilon_cutoff: float = dantic.Field(
      0.0,
      description=
      'If set to float strictly between 0 and 1, only tokens with a conditional probability greater than `epsilon_cutoff` will be sampled. In the paper, suggested values range from 3e-4 to 9e-4, depending on the size of the model. See [Truncation Sampling as Language Model Desmoothing](https://arxiv.org/abs/2210.15191) for more details.'
  )
  eta_cutoff: float = dantic.Field(
      0.0,
      description=
      '''Eta sampling is a hybrid of locally typical sampling and epsilon sampling. If set to float strictly between 0 and 1, a token is only considered if it is greater than either `eta_cutoff` or `sqrt(eta_cutoff) * exp(-entropy(softmax(next_token_logits)))`. The latter term is intuitively the expected next token probability, scaled by `sqrt(eta_cutoff)`. In the paper, suggested values range from 3e-4 to 2e-3, depending on the size of the model. See [Truncation Sampling as Language Model Desmoothing](https://arxiv.org/abs/2210.15191) for more details. '''
  )
  diversity_penalty: float = dantic.Field(
      0.0,
      description=
      "This value is subtracted from a beam's score if it generates a token same as any beam from other group at a particular time. Note that `diversity_penalty` is only effective if `group beam search` is enabled. "
  )
  repetition_penalty: float = dantic.Field(
      1.0,
      description=
      'The parameter for repetition penalty. 1.0 means no penalty. See [this paper](https://arxiv.org/pdf/1909.05858.pdf) for more details.'
  )
  encoder_repetition_penalty: float = dantic.Field(
      1.0,
      description=
      'The paramater for encoder_repetition_penalty. An exponential penalty on sequences that are not in the original input. 1.0 means no penalty.'
  )
  length_penalty: float = dantic.Field(
      1.0,
      description=
      'Exponential penalty to the length that is used with beam-based generation. It is applied as an exponent to the sequence length, which in turn is used to divide the score of the sequence. Since the score is the log likelihood of the sequence (i.e. negative), `length_penalty` > 0.0 promotes longer sequences, while `length_penalty` < 0.0 encourages shorter sequences.'
  )
  no_repeat_ngram_size: int = dantic.Field(
      0, description='If set to int > 0, all ngrams of that size can only occur once.')
  bad_words_ids: t.List[t.List[int]] = dantic.Field(
      description=
      'List of token ids that are not allowed to be generated. In order to get the token ids of the words that should not appear in the generated text, use `tokenizer(bad_words, add_prefix_space=True, add_special_tokens=False).input_ids`.'
  )
  force_words_ids: t.Union[t.List[t.List[int]], t.List[t.List[t.List[int]]]] = dantic.Field(
      description=
      'List of token ids that must be generated. If given a `List[List[int]]`, this is treated as a simple list of words that must be included, the opposite to `bad_words_ids`. If given `List[List[List[int]]]`, this triggers a [disjunctive constraint](https://github.com/huggingface/transformers/issues/14081), where one can allow different forms of each word. '
  )
  renormalize_logits: bool = dantic.Field(
      False,
      description=
      "Whether to renormalize the logits after applying all the logits processors or warpers (including the custom ones). It's highly recommended to set this flag to `True` as the search algorithms suppose the score logits are normalized but some logit processors or warpers break the normalization. "
  )
  constraints: t.List[Constraint] = dantic.Field(
      description=
      'Custom constraints that can be added to the generation to ensure that the output will contain the use of certain tokens as defined by ``Constraint`` objects, in the most sensible way possible.'
  )
  forced_bos_token_id: int = dantic.Field(
      description=
      'The id of the token to force as the first generated token after the ``decoder_start_token_id``. Useful for multilingual models like [mBART](https://huggingface.co/docs/transformers/model_doc/mbart) where the first generated token needs to be the target language token. '
  )
  forced_eos_token_id: t.Union[int, t.List[int]] = dantic.Field(
      description=
      'The id of the token to force as the last generated token when `max_length` is reached. Optionally, use a list to set multiple *end-of-sequence* tokens.'
  )
  remove_invalid_values: bool = dantic.Field(
      False,
      description=
      'Whether to remove possible *nan* and *inf* outputs of the model to prevent the generation method to crash. Note that using `remove_invalid_values` can slow down generation.'
  )
  exponential_decay_length_penalty: t.Tuple[int, float] = dantic.Field(
      description=
      'This tuple adds an exponentially increasing length penalty, after a certain amount of tokens have been generated. The tuple shall consist of: `(start_index, decay_factor)` where `start_index` indicates where penalty starts and `decay_factor` represents the factor of exponential decay'
  )
  suppress_tokens: t.List[int] = dantic.Field(
      description=
      'A list of tokens that will be suppressed at generation. The `SupressTokens` logit processor will set their log probs to `-inf` so that they are not sampled.'
  )
  begin_suppress_tokens: t.List[int] = dantic.Field(
      description=
      'A list of tokens that will be suppressed at the beginning of the generation. The `SupressBeginTokens` logit processor will set their log probs to `-inf` so that they are not sampled. '
  )
  forced_decoder_ids: t.List[t.List[int]] = dantic.Field(
      description=
      'A list of pairs of integers which indicates a mapping from generation indices to token indices that will be forced before sampling. For example, `[[1, 123]]` means the second generated token will always be a token of index 123.'
  )
  num_return_sequences: int = dantic.Field(
      1, description='The number of independently computed returned sequences for each element in the batch.')
  output_attentions: bool = dantic.Field(
      False,
      description=
      '''Whether or not to return the attentions tensors of all attention layers. See `attentions` under returned tensors for more details.'''
  )
  output_hidden_states: bool = dantic.Field(
      False,
      description=
      '''Whether or not to return the hidden states of all layers. See `hidden_states` under returned tensors for more details.'''
  )
  output_scores: bool = dantic.Field(
      False,
      description=
      '''Whether or not to return the prediction scores. See `scores` under returned tensors for more details.''')
  pad_token_id: int = dantic.Field(description='The id of the *padding* token.')
  bos_token_id: int = dantic.Field(description='The id of the *beginning-of-sequence* token.')
  eos_token_id: t.Union[int, t.List[int]] = dantic.Field(
      description=
      'The id of the *end-of-sequence* token. Optionally, use a list to set multiple *end-of-sequence* tokens.')
  encoder_no_repeat_ngram_size: int = dantic.Field(
      0,
      description=
      'If set to int > 0, all ngrams of that size that occur in the `encoder_input_ids` cannot occur in the `decoder_input_ids`.'
  )
  decoder_start_token_id: int = dantic.Field(
      description='If an encoder-decoder model starts decoding with a different token than *bos*, the id of that token.'
  )

  if t.TYPE_CHECKING and not MYPY:
    # stubs this for pyright as mypy already has a attr plugin builtin
    def __attrs_init__(self, *args: t.Any, **attrs: t.Any) -> None:
      ...

  def __init__(self, *, _internal: bool = False, **attrs: t.Any):
    if not _internal:
      raise RuntimeError(
          'GenerationConfig is not meant to be used directly, but you can access this via a LLMConfig.generation_config'
      )
    self.__attrs_init__(**attrs)

  def __getitem__(self, item: str) -> t.Any:
    if hasattr(self, item): return getattr(self, item)
    raise KeyError(f"'{self.__class__.__name__}' has no attribute {item}.")

  @property
  def __repr_keys__(self) -> set[str]:
    return {i.name for i in attr.fields(self.__class__)}

bentoml_cattr.register_unstructure_hook_factory(
    lambda cls: attr.has(cls) and lenient_issubclass(cls, GenerationConfig),
    lambda cls: make_dict_unstructure_fn(cls,
                                         bentoml_cattr,
                                         _cattrs_omit_if_default=False,
                                         _cattrs_use_linecache=True,
                                         **{
                                             k: override(omit=True)
                                             for k, v in attr.fields_dict(cls).items()
                                             if v.default in (None, attr.NOTHING)
                                         }))

@attr.frozen(slots=True, repr=False, init=False)
class SamplingParams(ReprMixin):
  '''SamplingParams is the attr-compatible version of ``vllm.SamplingParams``. It provides some utilities to also respect shared variables from ``openllm.LLMConfig``.

  The following value will be parsed directly from ``openllm.LLMConfig``:
  - temperature
  - top_k
  - top_p
  - max_tokens -> max_new_tokens
  '''
  n: int = dantic.Field(1, description='Number of output sequences to return for the given prompt.')
  best_of: int = dantic.Field(
      None,
      description=
      'Number of output sequences that are generated from the prompt. From these `best_of` sequences, the top `n` sequences are returned. `best_of` must be greater than or equal to `n`. This is treated as the beam width when `use_beam_search` is True. By default, `best_of` is set to `n`.'
  )
  presence_penalty: float = dantic.Field(
      0.0,
      description=
      'Float that penalizes new tokens based on whether they appear in the generated text so far. Values > 0 encourage the model to use new tokens, while values < 0 encourage the model to repeat tokens.'
  )
  frequency_penalty: float = dantic.Field(
      0.0,
      description=
      'Float that penalizes new tokens based on their frequency in the generated text so far. Values > 0 encourage the model to use new tokens, while values < 0 encourage the model to repeat tokens.'
  )
  use_beam_search: bool = dantic.Field(False, description='Whether to use beam search instead of sampling.')
  stop: t.List[str] = dantic.Field(
      None,
      description=
      'List of strings that stop the generation when they are generated. The returned output will not contain the stop strings.'
  )
  ignore_eos: bool = dantic.Field(
      False,
      description='Whether to ignore the EOS token and continue generating tokens after the EOS token is generated.')
  logprobs: int = dantic.Field(None, description='Number of log probabilities to return per output token.')

  if t.TYPE_CHECKING:
    max_tokens: int
    temperature: float
    top_k: int
    top_p: float

    def __attrs_init__(self, *args: t.Any, **attrs: t.Any) -> None:
      ...

  def __init__(self, *, _internal: bool = False, **attrs: t.Any):
    if not _internal:
      raise RuntimeError(
          "SamplingParams is not meant to be used directly, but you can access this via a LLMConfig.sampling_config or create one with 'SamplingParams.from_generation_config'"
      )
    _object_setattr(self, 'max_tokens', attrs.pop('max_tokens', 16))
    _object_setattr(self, 'temperature', attrs.pop('temperature', 1.0))
    _object_setattr(self, 'top_k', attrs.pop('top_k', -1))
    _object_setattr(self, 'top_p', attrs.pop('top_p', 1.0))
    self.__attrs_init__(**attrs)

  def __getitem__(self, item: str) -> t.Any:
    if hasattr(self, item): return getattr(self, item)
    raise KeyError(f"'{self.__class__.__name__}' has no attribute {item}.")

  @property
  def __repr_keys__(self) -> set[str]:
    return {i.name for i in attr.fields(self.__class__)}

  def to_vllm(self) -> vllm.SamplingParams:
    return vllm.SamplingParams(max_tokens=self.max_tokens,
                               temperature=self.temperature,
                               top_k=self.top_k,
                               top_p=self.top_p,
                               **bentoml_cattr.unstructure(self))

  @classmethod
  def from_generation_config(cls, generation_config: GenerationConfig, **attrs: t.Any) -> Self:
    '''The main entrypoint for creating a SamplingParams from ``openllm.LLMConfig``.'''
    stop = attrs.pop('stop', None)
    if stop is not None and isinstance(stop, str): stop = [stop]
    attrs['stop'] = stop
    if 'max_tokens' in attrs and 'max_new_tokens' in attrs:
      raise ValueError("Both 'max_tokens' and 'max_new_tokens' are passed. Make sure to only use one of them.")
    temperature = first_not_none(attrs.pop('temperature', None), default=generation_config['temperature'])
    top_k = first_not_none(attrs.pop('top_k', None), default=generation_config['top_k'])
    top_p = first_not_none(attrs.pop('top_p', None), default=generation_config['top_p'])
    max_tokens = first_not_none(attrs.pop('max_tokens', None),
                                attrs.pop('max_new_tokens', None),
                                default=generation_config['max_new_tokens'])
    return cls(_internal=True, temperature=temperature, top_k=top_k, top_p=top_p, max_tokens=max_tokens, **attrs)

bentoml_cattr.register_unstructure_hook_factory(
    lambda cls: attr.has(cls) and lenient_issubclass(cls, SamplingParams),
    lambda cls: make_dict_unstructure_fn(cls,
                                         bentoml_cattr,
                                         _cattrs_omit_if_default=False,
                                         _cattrs_use_linecache=True,
                                         **{
                                             k: override(omit=True)
                                             for k, v in attr.fields_dict(cls).items()
                                             if v.default in (None, attr.NOTHING)
                                         }))
bentoml_cattr.register_structure_hook_factory(
    lambda cls: attr.has(cls) and lenient_issubclass(cls, SamplingParams), lambda cls: make_dict_structure_fn(
        cls, bentoml_cattr, _cattrs_forbid_extra_keys=True, max_new_tokens=override(rename='max_tokens')))

# cached it here to save one lookup per assignment
_object_getattribute = object.__getattribute__

class ModelSettings(t.TypedDict, total=False):
  '''ModelSettings serve only for typing purposes as this is transcribed into LLMConfig.__config__.

  Note that all fields from this dictionary will then be converted to __openllm_*__ fields in LLMConfig.

  If the field below changes, make sure to run ./tools/update-config-stubs.py to generate correct __getitem__
  stubs for type-checking purposes.
  '''

  # NOTE: These required fields should be at the top, as it will be kw_only
  default_id: Required[str]
  model_ids: Required[ListStr]
  architecture: Required[str]

  # default OpenLLM runtime imlementation
  default_implementation: NotRequired[t.Dict[LiteralResourceSpec, LiteralRuntime]]

  # meta
  url: str
  requires_gpu: bool
  trust_remote_code: bool
  service_name: NotRequired[str]
  requirements: t.Optional[ListStr]

  # llm implementation specifics
  model_type: t.Literal['causal_lm', 'seq2seq_lm']
  runtime: t.Literal['transformers', 'ggml']

  # naming convention, only name_type is needed to infer from the class
  # as the three below it can be determined automatically
  name_type: NotRequired[t.Optional[t.Literal['dasherize', 'lowercase']]]
  model_name: NotRequired[str]
  start_name: NotRequired[str]
  env: NotRequired[openllm_core.utils.EnvVarMixin]
  # serving configuration
  timeout: int
  workers_per_resource: t.Union[int, float]

  # the target generation_config class to be used.
  fine_tune_strategies: t.Tuple[t.Dict[str, t.Any], ...]

  # tokenizer_class is the custom tokenizer class for this given LLM
  tokenizer_class: t.Optional[str]

_transformed_type: DictStrAny = {
    'fine_tune_strategies': t.Dict[AdapterType, FineTuneConfig],
    'default_implementation': t.Dict[LiteralResourceSpec, LiteralRuntime]
}

@attr.define(frozen=False,
             slots=True,
             field_transformer=lambda _, __: [
                 attr.Attribute.from_counting_attr(
                     k,
                     dantic.Field(kw_only=False if t.get_origin(ann) is not Required else True,
                                  auto_default=True,
                                  use_default_converter=False,
                                  type=_transformed_type.get(k, ann),
                                  metadata={'target': f'__openllm_{k}__'},
                                  description=f'ModelSettings field for {k}.'))
                 for k, ann in t.get_type_hints(ModelSettings).items()
             ])
class _ModelSettingsAttr:
  '''Internal attrs representation of ModelSettings.'''

  def __getitem__(self, key: str) -> t.Any:
    if key in codegen.get_annotations(ModelSettings):
      return _object_getattribute(self, key)
    raise KeyError(key)

  @classmethod
  def default(cls) -> _ModelSettingsAttr:
    return cls(**t.cast(
        DictStrAny,
        ModelSettings(default_id='__default__',
                      model_ids=['__default__'],
                      architecture='PreTrainedModel',
                      default_implementation={
                          'cpu': 'pt',
                          'nvidia.com/gpu': 'pt'
                      },
                      name_type='dasherize',
                      requires_gpu=False,
                      url='',
                      model_type='causal_lm',
                      trust_remote_code=False,
                      requirements=None,
                      tokenizer_class=None,
                      timeout=int(36e6),
                      service_name='',
                      workers_per_resource=1.,
                      runtime='transformers')))

  # NOTE: The below are dynamically generated by the field_transformer
  if t.TYPE_CHECKING:
    # update-config-stubs.py: attrs start
    default_id: str
    model_ids: ListStr
    architecture: str
    default_implementation: t.Dict[LiteralResourceSpec, LiteralRuntime]
    url: str
    requires_gpu: bool
    trust_remote_code: bool
    service_name: str
    requirements: t.Optional[ListStr]
    model_type: t.Literal['causal_lm', 'seq2seq_lm']
    runtime: t.Literal['transformers', 'ggml']
    name_type: t.Optional[t.Literal['dasherize', 'lowercase']]
    model_name: str
    start_name: str
    env: openllm_core.utils.EnvVarMixin
    timeout: int
    workers_per_resource: t.Union[int, float]
    fine_tune_strategies: t.Dict[AdapterType, FineTuneConfig]
    tokenizer_class: t.Optional[str]
    # update-config-stubs.py: attrs stop

# a heuristic cascading implementation resolver based on available resources
def get_default_implementation(
    default_implementation_mapping: dict[LiteralResourceSpec, LiteralRuntime]) -> LiteralRuntime:
  available_spec = available_resource_spec()
  if resource_spec('tpu') in available_spec: return default_implementation_mapping.get(resource_spec('tpu'), 'pt')
  elif resource_spec('amd') in available_spec: return default_implementation_mapping.get(resource_spec('amd'), 'pt')
  elif resource_spec('nvidia') in available_spec:
    return default_implementation_mapping.get(resource_spec('nvidia'), 'pt')
  else:
    return default_implementation_mapping.get(resource_spec('cpu'), 'pt')

def structure_settings(cl_: type[LLMConfig], cls: type[_ModelSettingsAttr]) -> _ModelSettingsAttr:
  if 'generation_class' in cl_.__config__:
    raise ValueError(
        f"'generation_class' shouldn't be defined in '__config__', rather defining all required attributes under '{cl_}.GenerationConfig' instead."
    )

  required_fields = {k for k, ann in t.get_type_hints(ModelSettings).items() if t.get_origin(ann) is Required}
  if any(i not in cl_.__config__ for i in required_fields):
    raise ValueError(f"Missing required fields {required_fields} '__config__'.")
  _cl_name = cl_.__name__.replace('Config', '')
  _settings_attr = cls.default()
  has_custom_name = all(i in cl_.__config__ for i in {'model_name', 'start_name'})
  _settings_attr = attr.evolve(_settings_attr, **cl_.__config__)  # type: ignore[misc]
  _final_value_dct: DictStrAny = {}

  if not has_custom_name:
    _final_value_dct['model_name'] = inflection.underscore(
        _cl_name) if _settings_attr['name_type'] == 'dasherize' else _cl_name.lower()
    _final_value_dct['start_name'] = inflection.dasherize(
        _final_value_dct['model_name']
    ) if _settings_attr['name_type'] == 'dasherize' else _final_value_dct['model_name']

  model_name = _final_value_dct['model_name'] if 'model_name' in _final_value_dct else _settings_attr.model_name
  # if the default implementation dependencies doesn't exist, then always fallback to 'pt'
  default_implementation = _settings_attr.default_implementation
  for rs, runtime in default_implementation.items():
    library_stub = 'torch' if runtime == 'pt' else runtime
    if not BACKENDS_MAPPING[library_stub][0](): default_implementation[rs] = 'pt'
  _final_value_dct['default_implementation'] = default_implementation

<<<<<<< HEAD
  env = openllm_core.utils.EnvVarMixin(model_name, get_default_implementation(default_implementation), model_id=_settings_attr.default_id)
  _final_value_dct['env'] = env

=======
  env = openllm_core.utils.EnvVarMixin(model_name,
                                       get_default_implementation(default_implementation),
                                       model_id=_settings_attr.default_id,
                                       bettertransformer=_settings_attr.bettertransformer)
  _final_value_dct['env'] = env

  # bettertransformer support
  if _settings_attr['bettertransformer'] is None:
    _final_value_dct['bettertransformer'] = str(env['bettertransformer_value']).upper() in ENV_VARS_TRUE_VALUES
  # if requires_gpu is True, then disable BetterTransformer for quantization.
  if _settings_attr['requires_gpu']: _final_value_dct['bettertransformer'] = False
>>>>>>> b4f052ef
  _final_value_dct['service_name'] = f'generated_{model_name}_service.py'

  # NOTE: The key for fine-tune strategies is 'fine_tune_strategies'
  _fine_tune_strategies: tuple[dict[str, t.Any], ...] | None = getattr(_settings_attr, 'fine_tune_strategies', None)
  _converted: dict[AdapterType, FineTuneConfig] = {}
  if _fine_tune_strategies is not None:
    # the given value is a tuple[dict[str, t.Any] ,...]
    for _possible_ft_config in _fine_tune_strategies:
      _adapter_type: AdapterType | None = _possible_ft_config.pop('adapter_type', None)
      if _adapter_type is None:
        raise RuntimeError("'adapter_type' is required under config definition (currently missing)'.")
      _llm_config_class = _possible_ft_config.pop('llm_config_class', cl_)
      _converted[_adapter_type] = FineTuneConfig(PeftType[_adapter_type], _possible_ft_config, False, _llm_config_class)
  _final_value_dct['fine_tune_strategies'] = _converted
  return attr.evolve(_settings_attr, **_final_value_dct)

bentoml_cattr.register_structure_hook(_ModelSettingsAttr, structure_settings)

def _setattr_class(attr_name: str, value_var: t.Any) -> str:
  return f"setattr(cls, '{attr_name}', {value_var})"

def _make_assignment_script(cls: type[LLMConfig],
                            attributes: attr.AttrsInstance,
                            _prefix: LiteralString = 'openllm') -> t.Callable[..., None]:
  '''Generate the assignment script with prefix attributes __openllm_<value>__.'''
  args: ListStr = []
  globs: DictStrAny = {
      'cls': cls,
      '_cached_attribute': attributes,
      '_cached_getattribute_get': _object_getattribute.__get__
  }
  annotations: DictStrAny = {'return': None}

  lines: ListStr = []
  for attr_name, field in attr.fields_dict(attributes.__class__).items():
    arg_name = field.metadata.get('target', f'__{_prefix}_{inflection.underscore(attr_name)}__')
    args.append(f"{attr_name}=getattr(_cached_attribute, '{attr_name}')")
    lines.append(_setattr_class(arg_name, attr_name))
    annotations[attr_name] = field.type

  return codegen.generate_function(cls,
                                   '__assign_attr',
                                   lines,
                                   args=('cls', *args),
                                   globs=globs,
                                   annotations=annotations)

_reserved_namespace = {'__config__', 'GenerationConfig', 'SamplingParams'}

@attr.define(slots=True)
class _ConfigAttr:

  @staticmethod
  def Field(default: t.Any = None, **attrs: t.Any) -> t.Any:
    return dantic.Field(default, **attrs)

  '''Field is a alias to the internal dantic utilities to easily create
    attrs.fields with pydantic-compatible interface. For example:

    ```python
    class MyModelConfig(openllm.LLMConfig):
        field1 = openllm.LLMConfig.Field(...)
    ```
    '''
  # NOTE: The following is handled via __init_subclass__, and is only used for TYPE_CHECKING
  if t.TYPE_CHECKING:
    # NOTE: public attributes to override
    __config__: ModelSettings = Field(None)
    '''Internal configuration for this LLM model. Each of the field in here will be populated
        and prefixed with __openllm_<value>__'''
    GenerationConfig: object = Field(None)
    '''Users can override this subclass of any given LLMConfig to provide GenerationConfig
        default value. For example:

        ```python
        class MyAwesomeModelConfig(openllm.LLMConfig):
            class GenerationConfig:
                max_new_tokens: int = 200
                top_k: int = 10
                num_return_sequences: int = 1
                eos_token_id: int = 11
        ```
        '''
    SamplingParams: object = Field(None)
    '''Users can override this subclass of any given LLMConfig to provide SamplingParams
        default value. For example:

        ```python
        class MyAwesomeModelConfig(openllm.LLMConfig):
            class SamplingParams:
                max_new_tokens: int = 200
                top_k: int = 10
                num_return_sequences: int = 1
                eos_token_id: int = 11
        ```
        '''
    # NOTE: Internal attributes that should only be used by OpenLLM. Users usually shouldn't
    # concern any of these. These are here for pyright not to complain.
    __attrs_attrs__: tuple[attr.Attribute[t.Any], ...] = Field(None, init=False)
    '''Since we are writing our own __init_subclass__, which is an alternative way for __prepare__,
        we want openllm.LLMConfig to be attrs-like dataclass that has pydantic-like interface.
        __attrs_attrs__ will be handled dynamically by __init_subclass__.
        '''
    __openllm_hints__: DictStrAny = Field(None, init=False)
    '''An internal cache of resolved types for this LLMConfig.'''
    __openllm_accepted_keys__: set[str] = Field(None, init=False)
    '''The accepted keys for this LLMConfig.'''
    __openllm_extras__: DictStrAny = Field(None, init=False)
    '''Extra metadata for this LLMConfig.'''
    __openllm_generation_class__: type[openllm_core._configuration.GenerationConfig] = Field(None)
    '''The result generated GenerationConfig class for this LLMConfig. This will be used
        to create the generation_config argument that can be used throughout the lifecycle.
        This class will also be managed internally by OpenLLM.'''
    __openllm_sampling_class__: type[openllm_core._configuration.SamplingParams] = Field(None)
    '''The result generated SamplingParams class for this LLMConfig. This will be used
        to create arguments for vLLM LLMEngine that can be used throughout the lifecycle.
        This class will also be managed internally by OpenLLM.'''

    def __attrs_init__(self, *args: t.Any, **attrs: t.Any) -> None:
      '''Generated __attrs_init__ for LLMConfig subclass that follows the attrs contract.'''

    # NOTE: The following will be populated from __config__ and also
    # considered to be public API. Users can also access these via self[key]
    # To update the docstring for these field, update it through tools/update-config-stubs.py

    # update-config-stubs.py: special start
    __openllm_default_id__: str = Field(None)
    '''Return the default model to use when using 'openllm start <model_id>'.
        This could be one of the keys in 'self.model_ids' or custom users model.

        This field is required when defining under '__config__'.
        '''
    __openllm_model_ids__: ListStr = Field(None)
    '''A list of supported pretrained models tag for this given runnable.

        For example:
            For FLAN-T5 impl, this would be ["google/flan-t5-small", "google/flan-t5-base",
                                            "google/flan-t5-large", "google/flan-t5-xl", "google/flan-t5-xxl"]

        This field is required when defining under '__config__'.
        '''
    __openllm_architecture__: str = Field(None)
    '''The model architecture that is supported by this LLM.

        Note that any model weights within this architecture generation can always be run and supported by this LLM.

        For example:
            For GPT-NeoX implementation, it is based on GptNeoXForCausalLM, which supports dolly-v2, stablelm:

            ```bash
            openllm start gpt-neox --model-id stabilityai/stablelm-tuned-alpha-3b
            ```'''
    __openllm_default_implementation__: t.Dict[LiteralResourceSpec, LiteralRuntime] = Field(None)
    '''The default runtime to run this LLM. By default, it will be PyTorch (pt) for most models. For some models, such as Llama, it will use `vllm` or `flax`.

    It is a dictionary of key as the accelerator spec in k4s ('cpu', 'nvidia.com/gpu', 'amd.com/gpu', 'cloud-tpus.google.com/v2', ...) and the values as supported OpenLLM Runtime ('flax', 'tf', 'pt', 'vllm')
    '''
    __openllm_url__: str = Field(None)
    '''The resolved url for this LLMConfig.'''
    __openllm_requires_gpu__: bool = Field(None)
    '''Determines if this model is only available on GPU. By default it supports GPU and fallback to CPU.'''
    __openllm_trust_remote_code__: bool = Field(None)
    '''Whether to always trust remote code'''
    __openllm_service_name__: str = Field(None)
    """Generated service name for this LLMConfig. By default, it is 'generated_{model_name}_service.py'"""
    __openllm_requirements__: t.Optional[ListStr] = Field(None)
    '''The default PyPI requirements needed to run this given LLM. By default, we will depend on
        bentoml, torch, transformers.'''
    __openllm_model_type__: t.Literal['causal_lm', 'seq2seq_lm'] = Field(None)
    '''The model type for this given LLM. By default, it should be causal language modeling.
        Currently supported 'causal_lm' or 'seq2seq_lm'
        '''
    __openllm_runtime__: t.Literal['transformers', 'ggml'] = Field(None)
    '''The runtime to use for this model. Possible values are `transformers` or `ggml`. See Llama for more information.'''
    __openllm_name_type__: t.Optional[t.Literal['dasherize', 'lowercase']] = Field(None)
    '''The default name typed for this model. "dasherize" will convert the name to lowercase and
        replace spaces with dashes. "lowercase" will convert the name to lowercase. If this is not set, then both
        `model_name` and `start_name` must be specified.'''
    __openllm_model_name__: str = Field(None)
    '''The normalized version of __openllm_start_name__, determined by __openllm_name_type__'''
    __openllm_start_name__: str = Field(None)
    '''Default name to be used with `openllm start`'''
    __openllm_env__: openllm_core.utils.EnvVarMixin = Field(None)
    '''A EnvVarMixin instance for this LLMConfig.'''
    __openllm_timeout__: int = Field(None)
    '''The default timeout to be set for this given LLM.'''
    __openllm_workers_per_resource__: t.Union[int, float] = Field(None)
    '''The number of workers per resource. This is used to determine the number of workers to use for this model.
        For example, if this is set to 0.5, then OpenLLM will use 1 worker per 2 resources. If this is set to 1, then
        OpenLLM will use 1 worker per resource. If this is set to 2, then OpenLLM will use 2 workers per resource.

        See StarCoder for more advanced usage. See
        https://docs.bentoml.org/en/latest/guides/scheduling.html#resource-scheduling-strategy for more details.

        By default, it is set to 1.
        '''
    __openllm_fine_tune_strategies__: t.Dict[AdapterType, FineTuneConfig] = Field(None)
    '''The fine-tune strategies for this given LLM.'''
    __openllm_tokenizer_class__: t.Optional[str] = Field(None)
    '''Optional tokenizer class for this given LLM. See Llama for example.'''
    # update-config-stubs.py: special stop

class _ConfigBuilder:
  """A modified version of attrs internal _ClassBuilder, and should only be called within __init_subclass__ of LLMConfig.

  Where:
  - has_custom_setattr=True
  - getstate_setstate=None (config class will always be a slotted class.)
  - slots=True
  - auto_attribs=False (We should handle it before _ConfigBuilder is invoked)
  - cache_hash=False (We don't need to cache the hash code of this object for now.)
  - collect_by_mro=True (The correct behaviour to resolve inheritance)
  - field_transformer=codegen.make_env_transformer (We need to transform the field to have env variable)

  It takes `these` arguments as a fully parsed attr.Attribute[t.Any] from __init_subclass__
  """

  __slots__ = ('_cls', '_cls_dict', '_attr_names', '_attrs', '_model_name', '_base_attr_map', '_base_names',
               '_has_pre_init', '_has_post_init')

  def __init__(self,
               cls: type[LLMConfig],
               these: dict[str, _CountingAttr],
               auto_attribs: bool = False,
               kw_only: bool = False,
               collect_by_mro: bool = True):
    attrs, base_attrs, base_attr_map = _transform_attrs(cls,
                                                        these,
                                                        auto_attribs,
                                                        kw_only,
                                                        collect_by_mro,
                                                        field_transformer=codegen.make_env_transformer(
                                                            cls, cls.__openllm_model_name__))
    self._cls, self._model_name, self._cls_dict, self._attrs, self._base_names, self._base_attr_map = cls, cls.__openllm_model_name__, dict(
        cls.__dict__), attrs, {a.name for a in base_attrs}, base_attr_map
    self._attr_names = tuple(a.name for a in attrs)
    self._has_pre_init = bool(getattr(cls, '__attrs_pre_init__', False))
    self._has_post_init = bool(getattr(cls, '__attrs_post_init__', False))
    self._cls_dict['__attrs_attrs__'] = self._attrs

  def build_class(self) -> type[LLMConfig]:
    """Finalize class based on the accumulated configuration.

    Builder cannot be used after calling this method.

    > A difference between this and attrs._ClassBuilder is that we don't
    > create a new class after constructing all __dict__. This has to do
    > with recursive called within __init_subclass__
    """
    filtered = (*self._attr_names, '__dict__', '__weakref__')
    cd = {k: v for k, v in self._cls_dict.items() if k not in filtered}
    # Traverse the MRO to collect existing slots
    # and check for an existing __weakref__.
    weakref_inherited = False
    existing_slots: DictStrAny = {}
    for base_cls in self._cls.__mro__[1:-1]:
      if base_cls.__dict__.get('__weakref__', None) is not None: weakref_inherited = True
      existing_slots.update(
          {name: getattr(base_cls, name, codegen._sentinel) for name in getattr(base_cls, '__slots__', [])})

    names = self._attr_names
    base_names = set(self._base_names)
    if '__weakref__' not in getattr(self._cls, '__slots__',
                                    ()) and '__weakref__' not in names and not weakref_inherited:
      names += ('__weakref__',)
    # We only add the names of attributes that aren't inherited.
    # Setting __slots__ to inherited attributes wastes memory.
    slot_names = [name for name in names if name not in base_names]
    # There are slots for attributes from current class
    # that are defined in parent classes.
    # As their descriptors may be overridden by a child class,
    # we collect them here and update the class dict
    reused_slots = {slot: slot_descriptor for slot, slot_descriptor in existing_slots.items() if slot in slot_names}
    # We only add the names of attributes that aren't inherited.
    # Setting __slots__ to inherited attributes wastes memory.
    # __openllm_extras__ holds additional metadata that might be usefule for users, hence we add it to slots
    slot_names = [name for name in slot_names if name not in reused_slots]
    cd.update(reused_slots)
    cd['__slots__'] = tuple(slot_names)
    cd['__qualname__'] = self._cls.__qualname__

    # We can only patch the class here, rather than instantiate
    # a new one, since type.__new__ actually will invoke __init_subclass__
    # and since we use the _ConfigBuilder in __init_subclass__, it will
    # raise recusion error. See https://peps.python.org/pep-0487/ for more
    # information on how __init_subclass__ works.
    for k, value in cd.items():
      setattr(self._cls, k, value)
    return self.make_closure(self._cls)

  def make_closure(self, cls: type[t.Any]) -> type[t.Any]:
    # The following is a fix for
    # <https://github.com/python-attrs/attrs/issues/102>.
    # If a method mentions `__class__` or uses the no-arg super(), the
    # compiler will bake a reference to the class in the method itself
    # as `method.__closure__`.  Since we replace the class with a
    # clone, we rewrite these references so it keeps working.
    for item in cls.__dict__.values():
      if isinstance(item, (classmethod, staticmethod)):
        # Class- and staticmethods hide their functions inside.
        # These might need to be rewritten as well.
        closure_cells = getattr(item.__func__, '__closure__', None)
      elif isinstance(item, property):
        # Workaround for property `super()` shortcut (PY3-only).
        # There is no universal way for other descriptors.
        closure_cells = getattr(item.fget, '__closure__', None)
      else:
        closure_cells = getattr(item, '__closure__', None)

      if not closure_cells: continue  # Catch None or the empty list.
      for cell in closure_cells:
        try:
          match = cell.cell_contents is self._cls
        except ValueError:
          pass  # ValueError: Cell is empty
        else:
          if match: set_closure_cell(cell, cls)
    return cls

  def add_attrs_init(self) -> Self:
    self._cls_dict['__attrs_init__'] = codegen.add_method_dunders(
        self._cls,
        _make_init(self._cls, self._attrs, self._has_pre_init, self._has_post_init, False, True, False,
                   self._base_attr_map, False, None, True))
    return self

  def add_repr(self) -> Self:
    for key, fn in ReprMixin.__dict__.items():
      if key in ('__repr__', '__str__', '__repr_name__', '__repr_str__', '__repr_args__'):
        self._cls_dict[key] = codegen.add_method_dunders(self._cls, fn)
    self._cls_dict['__repr_keys__'] = property(
        lambda _: {i.name for i in self._attrs} | {'generation_config', 'sampling_config'})
    return self

@attr.define(slots=True, init=False)
class LLMConfig(_ConfigAttr):
  """``openllm.LLMConfig`` is a pydantic-like ``attrs`` interface that offers fast and easy-to-use APIs.

  It lives in between the nice UX of `pydantic` and fast performance of `attrs` where it allows users to quickly formulate
  a LLMConfig for any LLM without worrying too much about performance. It does a few things:

  - Automatic environment conversion: Each fields will automatically be provisioned with an environment
  variable, make it easy to work with ahead-of-time or during serving time
  - Familiar API: It is compatible with cattrs as well as providing a few Pydantic-2 like API,
  i.e: ``model_construct_env``, ``to_generation_config``, ``to_click_options``
  - Automatic CLI generation: It can identify each fields and convert it to compatible Click options.
  This means developers can use any of the LLMConfig to create CLI with compatible-Python
  CLI library (click, typer, ...)

  > Internally, LLMConfig is an attrs class. All subclass of LLMConfig contains "attrs-like" features,
  > which means LLMConfig will actually generate subclass to have attrs-compatible API, so that the subclass
  > can be written as any normal Python class.

  To directly configure GenerationConfig for any given LLM, create a GenerationConfig under the subclass:

  ```python
  class FlanT5Config(openllm.LLMConfig):
    class GenerationConfig:
      temperature: float = 0.75
      max_new_tokens: int = 3000
      top_k: int = 50
      top_p: float = 0.4
      repetition_penalty = 1.0
  ```
  By doing so, openllm.LLMConfig will create a compatible GenerationConfig attrs class that can be converted
  to ``transformers.GenerationConfig``. These attribute can be accessed via ``LLMConfig.generation_config``.

  By default, all LLMConfig must provide a __config__ with 'default_id' and 'model_ids'.

  All other fields are optional, and will be use default value if not set.

  ```python
  class FalconConfig(openllm.LLMConfig):
      __config__ = {
          "name_type": "lowercase",
          "trust_remote_code": True,
          "requires_gpu": True,
          "timeout": 3600000,
          "url": "https://falconllm.tii.ae/",
          "requirements": ["einops", "xformers", "safetensors"],
          # NOTE: The below are always required
          "default_id": "tiiuae/falcon-7b",
          "model_ids": [
              "tiiuae/falcon-7b",
              "tiiuae/falcon-40b",
              "tiiuae/falcon-7b-instruct",
              "tiiuae/falcon-40b-instruct",
          ],
      }
  ```

  > **Changelog**:
  > Since 0.1.7, one can also define given fine-tune strategies for given LLM via its config:
  ```python
  class OPTConfig(openllm.LLMConfig):
      __config__ = {
          "name_type": "lowercase",
          "trust_remote_code": False,
          "url": "https://huggingface.co/docs/transformers/model_doc/opt",
          "default_id": "facebook/opt-1.3b",
          "model_ids": [
              "facebook/opt-125m",
              "facebook/opt-350m",
              "facebook/opt-1.3b",
              "facebook/opt-2.7b",
              "facebook/opt-6.7b",
              "facebook/opt-66b",
          ],
          "fine_tune_strategies": (
              {
                  "adapter_type": "lora",
                  "r": 16,
                  "lora_alpha": 32,
                  "target_modules": ["q_proj", "v_proj"],
                  "lora_dropout": 0.05,
                  "bias": "none",
              },
          ),
      }
  ```

  Future work:
  - Support pydantic-core as validation backend.
  """

  def __init_subclass__(cls, **_: t.Any):
    """The purpose of this ``__init_subclass__`` is to offer pydantic UX while adhering to attrs contract.

    This means we will construct all fields and metadata and hack into
    how attrs use some of the 'magic' construction to generate the fields.

    It also does a few more extra features: It also generate all __openllm_*__ config from
    ModelSettings (derived from __config__) to the class.
    """
    if not cls.__name__.endswith('Config'):
      logger.warning("LLMConfig subclass should end with 'Config'. Updating to %sConfig", cls.__name__)
      cls.__name__ = f'{cls.__name__}Config'

    if not hasattr(cls, '__config__'):
      raise RuntimeError("Given LLMConfig must have '__config__' that is not None defined.")

    # auto assignment attributes generated from __config__ after create the new slot class.
    _make_assignment_script(cls, bentoml_cattr.structure(cls, _ModelSettingsAttr))(cls)

    def _make_subclass(class_attr: str,
                       base: type[At],
                       globs: dict[str, t.Any] | None = None,
                       suffix_env: LiteralString | None = None) -> type[At]:
      camel_name = cls.__name__.replace('Config', '')
      klass = attr.make_class(f'{camel_name}{class_attr}', [],
                              bases=(base,),
                              slots=True,
                              weakref_slot=True,
                              frozen=True,
                              repr=False,
                              init=False,
                              collect_by_mro=True,
                              field_transformer=codegen.make_env_transformer(
                                  cls,
                                  cls.__openllm_model_name__,
                                  suffix=suffix_env,
                                  globs=globs,
                                  default_callback=lambda field_name, field_default: getattr(
                                      getattr(cls, class_attr), field_name, field_default)
                                  if codegen.has_own_attribute(cls, class_attr) else field_default))
      # For pickling to work, the __module__ variable needs to be set to the
      # frame where the class is created. This respect the module that is created from cls
      try:
        klass.__module__ = cls.__module__
      except (AttributeError, ValueError):
        pass
      return t.cast('type[At]', klass)

    cls.__openllm_generation_class__ = _make_subclass('GenerationConfig', GenerationConfig, suffix_env='generation')
    cls.__openllm_sampling_class__ = _make_subclass('SamplingParams', SamplingParams, suffix_env='sampling')

    # process a fields under cls.__dict__ and auto convert them with dantic.Field
    # this is similar logic to attr._make._transform_attrs
    cd = cls.__dict__
    anns = codegen.get_annotations(cls)
    # _CountingAttr is the underlying representation of attr.field
    ca_names = {name for name, attr in cd.items() if isinstance(attr, _CountingAttr)}
    these: dict[str, _CountingAttr] = {}
    annotated_names: set[str] = set()
    for attr_name, typ in anns.items():
      if codegen.is_class_var(typ): continue
      annotated_names.add(attr_name)
      val = cd.get(attr_name, attr.NOTHING)
      if not isinstance(val, _CountingAttr):
        if val is attr.NOTHING: val = cls.Field(env=field_env_key(cls.__openllm_model_name__, attr_name))
        else: val = cls.Field(default=val, env=field_env_key(cls.__openllm_model_name__, attr_name))
      these[attr_name] = val
    unannotated = ca_names - annotated_names
    if len(unannotated) > 0:
      missing_annotated = sorted(unannotated, key=lambda n: t.cast('_CountingAttr', cd.get(n)).counter)
      raise openllm_core.exceptions.MissingAnnotationAttributeError(
          f"The following field doesn't have a type annotation: {missing_annotated}")
    # We need to set the accepted key before generation_config
    # as generation_config is a special field that users shouldn't pass.
    cls.__openllm_accepted_keys__ = set(these.keys()) | {
        a.name for a in attr.fields(cls.__openllm_generation_class__)
    } | {a.name for a in attr.fields(cls.__openllm_sampling_class__)}
    cls = _ConfigBuilder(cls, these).add_attrs_init().add_repr().build_class()

    # Finally, resolve the types
    if getattr(cls, '__attrs_types_resolved__', None) != cls:
      # NOTE: We will try to resolve type here, and cached it for faster use
      globs: DictStrAny = {'t': t, 'typing': t, 'Constraint': Constraint}
      if cls.__module__ in sys.modules: globs.update(sys.modules[cls.__module__].__dict__)
      attr.resolve_types(cls.__openllm_generation_class__, globalns=globs)
      attr.resolve_types(cls.__openllm_sampling_class__, globalns=globs)
      cls = attr.resolve_types(cls, globalns=globs)
    # the hint cache for easier access
    cls.__openllm_hints__ = {
        f.name: f.type for ite in
        [attr.fields(cls),
         attr.fields(cls.__openllm_generation_class__),
         attr.fields(cls.__openllm_sampling_class__),] for f in ite
    }

    # for pickling to work, need to set the module to the correct outer frame
    try:
      cls.__module__ = sys._getframe(1).f_globals.get('__name__', '__main__')
    except (AttributeError, ValueError):
      pass

  def __setattr__(self, attr: str, value: t.Any) -> None:
    if attr in _reserved_namespace:
      raise ForbiddenAttributeError(
          f'{attr} should not be set during runtime as these value will be reflected during runtime. Instead, you can create a custom LLM subclass {self.__class__.__name__}.'
      )
    super().__setattr__(attr, value)

  def __init__(self,
               *,
               generation_config: DictStrAny | None = None,
               __openllm_extras__: DictStrAny | None = None,
               **attrs: t.Any):
    # create a copy of the keys as cache
    _cached_keys = tuple(attrs.keys())
    _generation_cl_dict = attr.fields_dict(self.__openllm_generation_class__)
    if generation_config is None: generation_config = {k: v for k, v in attrs.items() if k in _generation_cl_dict}
    else:
      generation_config = config_merger.merge(generation_config, {
          k: v for k, v in attrs.items() if k in _generation_cl_dict
      })

    sampling_config = {k: v for k, v in attrs.items() if k in attr.fields_dict(self.__openllm_sampling_class__)}
    for k in _cached_keys:
      if k in generation_config or k in sampling_config or attrs[k] is None: del attrs[k]

    self.__openllm_extras__ = config_merger.merge(first_not_none(__openllm_extras__, default={}), {
        k: v for k, v in attrs.items() if k not in self.__openllm_accepted_keys__
    })
    self.generation_config = self['generation_class'](_internal=True, **generation_config)
    self.sampling_config = self['sampling_class'].from_generation_config(self.generation_config, **sampling_config)

    # The rest of attrs should only be the attributes to be passed to __attrs_init__
    self.__attrs_init__(**attrs)

  # fmt: off
  # update-config-stubs.py: start
  # NOTE: ModelSettings arguments
  @overload
  def __getitem__(self, item: t.Literal['default_id']) -> str: ...
  @overload
  def __getitem__(self, item: t.Literal['model_ids']) -> ListStr: ...
  @overload
  def __getitem__(self, item: t.Literal['architecture']) -> str: ...
  @overload
  def __getitem__(self, item: t.Literal['default_implementation']) -> t.Dict[LiteralResourceSpec, LiteralRuntime]: ...
  @overload
  def __getitem__(self, item: t.Literal['url']) -> str: ...
  @overload
  def __getitem__(self, item: t.Literal['requires_gpu']) -> bool: ...
  @overload
  def __getitem__(self, item: t.Literal['trust_remote_code']) -> bool: ...
  @overload
  def __getitem__(self, item: t.Literal['service_name']) -> str: ...
  @overload
  def __getitem__(self, item: t.Literal['requirements']) -> t.Optional[ListStr]: ...
  @overload
  def __getitem__(self, item: t.Literal['model_type']) -> t.Literal['causal_lm', 'seq2seq_lm']: ...
  @overload
  def __getitem__(self, item: t.Literal['runtime']) -> t.Literal['transformers', 'ggml']: ...
  @overload
  def __getitem__(self, item: t.Literal['name_type']) -> t.Optional[t.Literal['dasherize', 'lowercase']]: ...
  @overload
  def __getitem__(self, item: t.Literal['model_name']) -> str: ...
  @overload
  def __getitem__(self, item: t.Literal['start_name']) -> str: ...
  @overload
  def __getitem__(self, item: t.Literal['env']) -> openllm_core.utils.EnvVarMixin: ...
  @overload
  def __getitem__(self, item: t.Literal['timeout']) -> int: ...
  @overload
  def __getitem__(self, item: t.Literal['workers_per_resource']) -> t.Union[int, float]: ...
  @overload
  def __getitem__(self, item: t.Literal['fine_tune_strategies']) -> t.Dict[AdapterType, FineTuneConfig]: ...
  @overload
  def __getitem__(self, item: t.Literal['tokenizer_class']) -> t.Optional[str]: ...
  # NOTE: generation_class, sampling_class and extras arguments
  @overload
  def __getitem__(self, item: t.Literal['generation_class']) -> t.Type[openllm_core.GenerationConfig]: ...
  @overload
  def __getitem__(self, item: t.Literal['sampling_class']) -> t.Type[openllm_core.SamplingParams]: ...
  @overload
  def __getitem__(self, item: t.Literal['extras']) -> t.Dict[str, t.Any]: ...
  # NOTE: GenerationConfig arguments
  @overload
  def __getitem__(self, item: t.Literal['max_new_tokens']) -> int: ...
  @overload
  def __getitem__(self, item: t.Literal['min_length']) -> int: ...
  @overload
  def __getitem__(self, item: t.Literal['min_new_tokens']) -> int: ...
  @overload
  def __getitem__(self, item: t.Literal['early_stopping']) -> bool: ...
  @overload
  def __getitem__(self, item: t.Literal['max_time']) -> float: ...
  @overload
  def __getitem__(self, item: t.Literal['num_beams']) -> int: ...
  @overload
  def __getitem__(self, item: t.Literal['num_beam_groups']) -> int: ...
  @overload
  def __getitem__(self, item: t.Literal['penalty_alpha']) -> float: ...
  @overload
  def __getitem__(self, item: t.Literal['use_cache']) -> bool: ...
  @overload
  def __getitem__(self, item: t.Literal['temperature']) -> float: ...
  @overload
  def __getitem__(self, item: t.Literal['top_k']) -> int: ...
  @overload
  def __getitem__(self, item: t.Literal['top_p']) -> float: ...
  @overload
  def __getitem__(self, item: t.Literal['typical_p']) -> float: ...
  @overload
  def __getitem__(self, item: t.Literal['epsilon_cutoff']) -> float: ...
  @overload
  def __getitem__(self, item: t.Literal['eta_cutoff']) -> float: ...
  @overload
  def __getitem__(self, item: t.Literal['diversity_penalty']) -> float: ...
  @overload
  def __getitem__(self, item: t.Literal['repetition_penalty']) -> float: ...
  @overload
  def __getitem__(self, item: t.Literal['encoder_repetition_penalty']) -> float: ...
  @overload
  def __getitem__(self, item: t.Literal['length_penalty']) -> float: ...
  @overload
  def __getitem__(self, item: t.Literal['no_repeat_ngram_size']) -> int: ...
  @overload
  def __getitem__(self, item: t.Literal['bad_words_ids']) -> t.List[t.List[int]]: ...
  @overload
  def __getitem__(self, item: t.Literal['force_words_ids']) -> t.Union[t.List[t.List[int]], t.List[t.List[t.List[int]]]]: ...
  @overload
  def __getitem__(self, item: t.Literal['renormalize_logits']) -> bool: ...
  @overload
  def __getitem__(self, item: t.Literal['constraints']) -> t.List[Constraint]: ...
  @overload
  def __getitem__(self, item: t.Literal['forced_bos_token_id']) -> int: ...
  @overload
  def __getitem__(self, item: t.Literal['forced_eos_token_id']) -> t.Union[int, t.List[int]]: ...
  @overload
  def __getitem__(self, item: t.Literal['remove_invalid_values']) -> bool: ...
  @overload
  def __getitem__(self, item: t.Literal['exponential_decay_length_penalty']) -> t.Tuple[int, float]: ...
  @overload
  def __getitem__(self, item: t.Literal['suppress_tokens']) -> t.List[int]: ...
  @overload
  def __getitem__(self, item: t.Literal['begin_suppress_tokens']) -> t.List[int]: ...
  @overload
  def __getitem__(self, item: t.Literal['forced_decoder_ids']) -> t.List[t.List[int]]: ...
  @overload
  def __getitem__(self, item: t.Literal['num_return_sequences']) -> int: ...
  @overload
  def __getitem__(self, item: t.Literal['output_attentions']) -> bool: ...
  @overload
  def __getitem__(self, item: t.Literal['output_hidden_states']) -> bool: ...
  @overload
  def __getitem__(self, item: t.Literal['output_scores']) -> bool: ...
  @overload
  def __getitem__(self, item: t.Literal['pad_token_id']) -> int: ...
  @overload
  def __getitem__(self, item: t.Literal['bos_token_id']) -> int: ...
  @overload
  def __getitem__(self, item: t.Literal['eos_token_id']) -> t.Union[int, t.List[int]]: ...
  @overload
  def __getitem__(self, item: t.Literal['encoder_no_repeat_ngram_size']) -> int: ...
  @overload
  def __getitem__(self, item: t.Literal['decoder_start_token_id']) -> int: ...
  # NOTE: SamplingParams arguments
  @overload
  def __getitem__(self, item: t.Literal['n']) -> int: ...
  @overload
  def __getitem__(self, item: t.Literal['best_of']) -> int: ...
  @overload
  def __getitem__(self, item: t.Literal['presence_penalty']) -> float: ...
  @overload
  def __getitem__(self, item: t.Literal['frequency_penalty']) -> float: ...
  @overload
  def __getitem__(self, item: t.Literal['use_beam_search']) -> bool: ...
  @overload
  def __getitem__(self, item: t.Literal['stop']) -> t.List[str]: ...
  @overload
  def __getitem__(self, item: t.Literal['ignore_eos']) -> bool: ...
  @overload
  def __getitem__(self, item: t.Literal['logprobs']) -> int: ...
  # NOTE: PeftType arguments
  @overload
  def __getitem__(self, item: t.Literal['prompt_tuning']) -> dict[str, t.Any]: ...
  @overload
  def __getitem__(self, item: t.Literal['p_tuning']) -> dict[str, t.Any]: ...
  @overload
  def __getitem__(self, item: t.Literal['prefix_tuning']) -> dict[str, t.Any]: ...
  @overload
  def __getitem__(self, item: t.Literal['lora']) -> dict[str, t.Any]: ...
  @overload
  def __getitem__(self, item: t.Literal['adalora']) -> dict[str, t.Any]: ...
  @overload
  def __getitem__(self, item: t.Literal['adaption_prompt']) -> dict[str, t.Any]: ...
  @overload
  def __getitem__(self, item: t.Literal['ia3']) -> dict[str, t.Any]: ...
  # update-config-stubs.py: stop
  # fmt: on

  def __getitem__(self, item: LiteralString | t.Any) -> t.Any:
    """Allowing access LLMConfig as a dictionary. The order will always evaluate as.

    __openllm_*__ > self.key > self.generation_config > self['fine_tune_strategies'] > __openllm_extras__

    This method is purely for convenience, and should not be used for performance critical code.
    """
    if item is None: raise TypeError(f"{self} doesn't understand how to index None.")
    item = inflection.underscore(item)
    if item in _reserved_namespace:
      raise ForbiddenAttributeError(
          f"'{item}' is a reserved namespace for {self.__class__} and should not be access nor modified.")
    internal_attributes = f'__openllm_{item}__'
    if hasattr(self, internal_attributes): return getattr(self, internal_attributes)
    elif hasattr(self, item): return getattr(self, item)
    elif hasattr(self.__openllm_generation_class__, item): return getattr(self.generation_config, item)
    elif hasattr(self.__openllm_sampling_class__, item): return getattr(self.sampling_config, item)
    elif item in self.__class__.__openllm_fine_tune_strategies__:
      return self.__class__.__openllm_fine_tune_strategies__[t.cast(AdapterType, item)]
    elif item in self.__openllm_extras__:
      return self.__openllm_extras__[item]
    else:
      raise KeyError(item)

  def __getattribute__(self, item: str) -> t.Any:
    if item in _reserved_namespace:
      raise ForbiddenAttributeError(
          f"'{item}' belongs to a private namespace for {self.__class__} and should not be access nor modified.")
    return _object_getattribute.__get__(self)(item)

  def __len__(self) -> int:
    return len(self.__openllm_accepted_keys__) + len(self.__openllm_extras__)

  def keys(self) -> list[str]:
    return list(self.__openllm_accepted_keys__) + list(self.__openllm_extras__)

  def values(self) -> list[t.Any]:
    return ([getattr(self, k.name) for k in attr.fields(self.__class__)] +
            [getattr(self.generation_config, k.name) for k in attr.fields(self.__openllm_generation_class__)] +
            [getattr(self.sampling_config, k.name) for k in attr.fields(self.__openllm_sampling_class__)] +
            list(self.__openllm_extras__.values()))

  def items(self) -> list[tuple[str, t.Any]]:
    return ([(k.name, getattr(self, k.name)) for k in attr.fields(self.__class__)] + [
        (k.name, getattr(self.generation_config, k.name)) for k in attr.fields(self.__openllm_generation_class__)
    ] + [(k.name, getattr(self.sampling_config, k.name)) for k in attr.fields(self.__openllm_sampling_class__)] +
            list(self.__openllm_extras__.items()))

  def __iter__(self) -> t.Iterator[str]:
    return iter(self.keys())

  def __contains__(self, item: t.Any) -> bool:
    if item in self.__openllm_extras__: return True
    return item in self.__openllm_accepted_keys__

  @classmethod
  def model_derivate(cls, name: str | None = None, **attrs: t.Any) -> LLMConfig:
    """A helper class to generate a new LLMConfig class with additional attributes.

    This is useful to modify builtin __config__ value attributes.

    ```python
    class DollyV2Config(openllm.LLMConfig):
        ...

    my_new_class = DollyV2Config.model_derivate(default_id='...')
    ```

    Args:
        name: The name of the new class.
        **attrs: The attributes to be added to the new class. This will override
                any existing attributes with the same name.
    """
    if not hasattr(cls, '__config__'):
      raise ValueError('Cannot derivate a LLMConfig without __config__')
    _new_cfg = {k: v for k, v in attrs.items() if k in attr.fields_dict(_ModelSettingsAttr)}
    attrs = {k: v for k, v in attrs.items() if k not in _new_cfg}
    new_cls = types.new_class(
        name or f"{cls.__name__.replace('Config', '')}DerivateConfig", (cls,), {}, lambda ns: ns.update({
            '__config__': config_merger.merge(copy.deepcopy(cls.__dict__['__config__']), _new_cfg),
            '__base_config__': cls,  # keep a reference for easy access
        }))

    # For pickling to work, the __module__ variable needs to be set to the
    # frame where the class is created.  Bypass this step in environments where
    # sys._getframe is not defined (Jython for example) or sys._getframe is not
    # defined for arguments greater than 0 (IronPython).
    try:
      new_cls.__module__ = sys._getframe(1).f_globals.get('__name__', '__main__')
    except (AttributeError, ValueError):
      pass
    return new_cls(**attrs)

  def model_dump(self, flatten: bool = False, **_: t.Any) -> DictStrAny:
    dumped = bentoml_cattr.unstructure(self)
    generation_config = bentoml_cattr.unstructure(self.generation_config)
    sampling_config = bentoml_cattr.unstructure(self.sampling_config)
    if flatten: dumped.update(generation_config)
    else: dumped['generation_config'] = generation_config
    dumped.update(sampling_config)
    return dumped

  def model_dump_json(self, **kwargs: t.Any) -> bytes:
    return orjson.dumps(self.model_dump(**kwargs))

  @classmethod
  def model_construct_json(cls, json_str: str | bytes) -> Self:
    try:
      attrs = orjson.loads(json_str)
    except orjson.JSONDecodeError as err:
      raise openllm_core.exceptions.ValidationError(f'Failed to load JSON: {err}') from None
    return bentoml_cattr.structure(attrs, cls)

  @classmethod
  def model_construct_env(cls, **attrs: t.Any) -> Self:
    '''A helpers that respect configuration values environment variables.'''
    attrs = {k: v for k, v in attrs.items() if v is not None}
    model_config = cls.__openllm_env__.config
    env_json_string = os.environ.get(model_config, None)

    config_from_env: DictStrAny = {}
    if env_json_string is not None:
      try:
        config_from_env = orjson.loads(env_json_string)
      except orjson.JSONDecodeError as e:
        raise RuntimeError(f"Failed to parse '{model_config}' as valid JSON string.") from e

    if 'generation_config' in attrs:
      generation_config = attrs.pop('generation_config')
      if not isinstance(generation_config, dict):
        raise RuntimeError(f'Expected a dictionary, but got {type(generation_config)}')
    else:
      generation_config = {k: v for k, v in attrs.items() if k in attr.fields_dict(cls.__openllm_generation_class__)}

    for k in tuple(attrs.keys()):
      if k in generation_config: del attrs[k]

    config_from_env.update(attrs)
    config_from_env['generation_config'] = generation_config
    return bentoml_cattr.structure(config_from_env, cls)

  def model_validate_click(self, **attrs: t.Any) -> tuple[LLMConfig, DictStrAny]:
    '''Parse given click attributes into a LLMConfig and return the remaining click attributes.'''
    llm_config_attrs: DictStrAny = {'generation_config': {}}
    key_to_remove: ListStr = []
    for k, v in attrs.items():
      if k.startswith(f"{self['model_name']}_generation_"):
        llm_config_attrs['generation_config'][k[len(self['model_name'] + '_generation_'):]] = v
        key_to_remove.append(k)
      elif k.startswith(f"{self['model_name']}_sampling_"):
        llm_config_attrs[k[len(self['model_name'] + '_sampling_'):]] = v
        key_to_remove.append(k)
      elif k.startswith(f"{self['model_name']}_"):
        llm_config_attrs[k[len(self['model_name'] + '_'):]] = v
        key_to_remove.append(k)
    return self.model_construct_env(**llm_config_attrs), {k: v for k, v in attrs.items() if k not in key_to_remove}

  @overload
  def to_generation_config(self, return_as_dict: t.Literal[False] = False) -> transformers.GenerationConfig:
    ...

  @overload
  def to_generation_config(self, return_as_dict: t.Literal[True] = ...) -> DictStrAny:
    ...

  def to_generation_config(self, return_as_dict: bool = False) -> transformers.GenerationConfig | DictStrAny:
    config = transformers.GenerationConfig(**bentoml_cattr.unstructure(self.generation_config))
    return config.to_dict() if return_as_dict else config

  def to_sampling_config(self) -> vllm.SamplingParams:
    return self.sampling_config.to_vllm()

  @classmethod
  def to_click_options(cls, f: AnyCallable) -> click.Command:
    """Convert current configuration to click options.

    This can be used as a decorator for click commands.

    > [!NOTE]
    > The identifier for all LLMConfig will be prefixed with '<model_name>_*', and the generation config will be prefixed with '<model_name>_generation_*'.
    """
    for name, field in attr.fields_dict(cls.__openllm_generation_class__).items():
      ty = cls.__openllm_hints__.get(name)
      # NOTE: Union type is currently not yet supported, we probably just need to use environment instead.
      if t.get_origin(ty) is t.Union: continue
      f = dantic.attrs_to_options(name, field, cls.__openllm_model_name__, typ=ty, suffix_generation=True)(f)
    f = cog.optgroup.group(f'{cls.__openllm_generation_class__.__name__} generation options')(f)

    for name, field in attr.fields_dict(cls.__openllm_sampling_class__).items():
      ty = cls.__openllm_hints__.get(name)
      # NOTE: Union type is currently not yet supported, we probably just need to use environment instead.
      if t.get_origin(ty) is t.Union: continue
      f = dantic.attrs_to_options(name, field, cls.__openllm_model_name__, typ=ty, suffix_sampling=True)(f)
    f = cog.optgroup.group(f'{cls.__openllm_sampling_class__.__name__} sampling options')(f)

    total_keys = set(attr.fields_dict(cls.__openllm_generation_class__)) | set(
        attr.fields_dict(cls.__openllm_sampling_class__))

    if len(cls.__openllm_accepted_keys__.difference(total_keys)) == 0: return t.cast('click.Command', f)
    # We pop out 'generation_config' as it is a attribute that we don't need to expose to CLI.
    for name, field in attr.fields_dict(cls).items():
      ty = cls.__openllm_hints__.get(name)
      # NOTE: Union type is currently not yet supported, we probably just need to use environment instead.
      if t.get_origin(ty) is t.Union or name == 'generation_config' or name == 'sampling_config': continue
      f = dantic.attrs_to_options(name, field, cls.__openllm_model_name__, typ=ty)(f)

    return cog.optgroup.group(f'{cls.__name__} options')(f)

  # holds a mapping from self.__openllm_model_type__ to peft.TaskType
  @classmethod
  def peft_task_type(cls) -> str:
    return _PEFT_TASK_TYPE_TARGET_MAPPING[cls.__openllm_model_type__]

  @classmethod
  def default_implementation(cls) -> LiteralRuntime:
    return first_not_none(cls.__openllm_env__['framework_value'],
                          default=get_default_implementation(cls.__openllm_default_implementation__))

  def sanitize_parameters(self, prompt: str, **attrs: t.Any) -> tuple[str, DictStrAny, DictStrAny]:
    '''This handler will sanitize all attrs and setup prompt text.

    It takes a prompt that is given by the user, attrs that can be parsed with the prompt.

    Returns a tuple of three items:
    - The attributes dictionary that can be passed into LLMConfig to generate a GenerationConfig
    - The attributes dictionary that will be passed into `self.postprocess_generate`.

    `openllm.LLM` also has a sanitize_parameters that will just call this method.
    '''
    return prompt, attrs, attrs

  def postprocess_generate(self, prompt: str, generation_result: t.Any, **attrs: t.Any) -> t.Any:
    '''This handler will postprocess generation results from LLM.generate and then output nicely formatted results (if the LLM decide to do so.).

    You can customize how the output of the LLM looks with this hook. By default, it is a simple echo.

    > [!NOTE]
    > This will be used from the client side.

    `openllm.LLM` also has a postprocess_generate that will just call this method.
    '''
    return generation_result

bentoml_cattr.register_unstructure_hook_factory(
    lambda cls: lenient_issubclass(cls, LLMConfig),
    lambda cls: make_dict_unstructure_fn(cls, bentoml_cattr, _cattrs_omit_if_default=False, _cattrs_use_linecache=True))

def structure_llm_config(data: t.Any, cls: type[LLMConfig]) -> LLMConfig:
  """Structure a dictionary to a LLMConfig object.

  Essentially, if the given dictionary contains a 'generation_config' key, then we will
  use it for LLMConfig.generation_config

  Otherwise, we will filter out all keys are first in LLMConfig, parse it in, then
  parse the remaining keys into LLMConfig.generation_config
  """
  if not isinstance(data, dict): raise RuntimeError(f'Expected a dictionary, but got {type(data)}')
  cls_attrs = {k: v for k, v in data.items() if k in cls.__openllm_accepted_keys__}
  generation_cls_fields = attr.fields_dict(cls.__openllm_generation_class__)
  if 'generation_config' in data:
    generation_config = data.pop('generation_config')
    if not isinstance(generation_config, dict):
      raise RuntimeError(f'Expected a dictionary, but got {type(generation_config)}')
    config_merger.merge(generation_config, {k: v for k, v in data.items() if k in generation_cls_fields})
  else:
    generation_config = {k: v for k, v in data.items() if k in generation_cls_fields}
  # The rest should be passed to extras
  data = {k: v for k, v in data.items() if k not in cls.__openllm_accepted_keys__}
  return cls(generation_config=generation_config, __openllm_extras__=data, **cls_attrs)

bentoml_cattr.register_structure_hook_func(lambda cls: lenient_issubclass(cls, LLMConfig), structure_llm_config)
openllm_home = os.path.expanduser(
    os.environ.get(
        'OPENLLM_HOME',
        os.path.join(os.environ.get('XDG_CACHE_HOME', os.path.join(os.path.expanduser('~'), '.cache')), 'openllm')))<|MERGE_RESOLUTION|>--- conflicted
+++ resolved
@@ -707,23 +707,9 @@
     if not BACKENDS_MAPPING[library_stub][0](): default_implementation[rs] = 'pt'
   _final_value_dct['default_implementation'] = default_implementation
 
-<<<<<<< HEAD
   env = openllm_core.utils.EnvVarMixin(model_name, get_default_implementation(default_implementation), model_id=_settings_attr.default_id)
   _final_value_dct['env'] = env
 
-=======
-  env = openllm_core.utils.EnvVarMixin(model_name,
-                                       get_default_implementation(default_implementation),
-                                       model_id=_settings_attr.default_id,
-                                       bettertransformer=_settings_attr.bettertransformer)
-  _final_value_dct['env'] = env
-
-  # bettertransformer support
-  if _settings_attr['bettertransformer'] is None:
-    _final_value_dct['bettertransformer'] = str(env['bettertransformer_value']).upper() in ENV_VARS_TRUE_VALUES
-  # if requires_gpu is True, then disable BetterTransformer for quantization.
-  if _settings_attr['requires_gpu']: _final_value_dct['bettertransformer'] = False
->>>>>>> b4f052ef
   _final_value_dct['service_name'] = f'generated_{model_name}_service.py'
 
   # NOTE: The key for fine-tune strategies is 'fine_tune_strategies'
