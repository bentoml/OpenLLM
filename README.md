![Banner for OpenLLM](/.github/assets/main-banner.png)

<!-- hatch-fancy-pypi-readme intro start -->

<div align="center">
    <h1 align="center">🦾 OpenLLM</h1>
    <a href="https://pypi.org/project/openllm">
        <img src="https://img.shields.io/pypi/v/openllm.svg?logo=pypi&label=PyPI&logoColor=gold" alt="pypi_status" />
    </a><a href="https://test.pypi.org/project/openllm/">
        <img src="https://img.shields.io/badge/Nightly-PyPI?logo=pypi&label=PyPI&color=gray&link=https%3A%2F%2Ftest.pypi.org%2Fproject%2Fopenllm%2F" alt="test_pypi_status" />
    </a><a href="https://twitter.com/bentomlai">
        <img src="https://badgen.net/badge/icon/@bentomlai/1DA1F2?icon=twitter&label=Follow%20Us" alt="Twitter" />
    </a><a href="https://l.bentoml.com/join-openllm-discord">
        <img src="https://badgen.net/badge/icon/OpenLLM/7289da?icon=discord&label=Join%20Us" alt="Discord" />
    </a><a href="https://github.com/bentoml/OpenLLM/actions/workflows/ci.yml">
        <img src="https://github.com/bentoml/OpenLLM/actions/workflows/ci.yml/badge.svg?branch=main" alt="ci" />
    </a><a href="https://results.pre-commit.ci/latest/github/bentoml/OpenLLM/main">
        <img src="https://results.pre-commit.ci/badge/github/bentoml/OpenLLM/main.svg" alt="pre-commit.ci status" />
    </a><br>
    <a href="https://pypi.org/project/openllm">
        <img src="https://img.shields.io/pypi/pyversions/openllm.svg?logo=python&label=Python&logoColor=gold" alt="python_version" />
    </a><a href="https://github.com/pypa/hatch">
        <img src="https://img.shields.io/badge/%F0%9F%A5%9A-Hatch-4051b5.svg" alt="Hatch" />
    </a><a href="https://github.com/bentoml/OpenLLM/blob/main/STYLE.md">
        <img src="https://img.shields.io/badge/code%20style-Google-000000.svg" alt="code style" />
    </a><a href="https://github.com/astral-sh/ruff">
        <img src="https://img.shields.io/endpoint?url=https://raw.githubusercontent.com/charliermarsh/ruff/main/assets/badge/v2.json" alt="Ruff" />
    </a><a href="https://github.com/python/mypy">
        <img src="https://img.shields.io/badge/types-mypy-blue.svg" alt="types - mypy" />
    </a><a href="https://github.com/microsoft/pyright">
        <img src="https://img.shields.io/badge/types-pyright-yellow.svg" alt="types - pyright" />
    </a><br>
    <p>An open platform for operating large language models (LLMs) in production.</br>
    Fine-tune, serve, deploy, and monitor any LLMs with ease.</p>
    <i></i>
</div>

## 📖 Introduction

OpenLLM is an open-source platform designed to facilitate the deployment and operation of large language models (LLMs) in real-world applications. With OpenLLM, you can run inference on any open-source LLM, deploy them on the cloud or on-premises, and build powerful AI applications.

Key features include:

🚂 **State-of-the-art LLMs**: Integrated support for a wide range of open-source LLMs and model runtimes, including but not limited to Llama 2, StableLM, Falcon, Dolly, Flan-T5, ChatGLM, and StarCoder.

🔥 **Flexible APIs**: Serve LLMs over a RESTful API or gRPC with a single command. You can interact with the model using a Web UI, CLI, Python/JavaScript clients, or any HTTP client of your choice.

⛓️ **Freedom to build**: First-class support for LangChain, BentoML and Hugging Face, allowing you to easily create your own AI applications by composing LLMs with other models and services.

🎯 **Streamline deployment**: Automatically generate your LLM server Docker images or deploy as serverless endpoints via
[☁️ BentoCloud](https://l.bentoml.com/bento-cloud), which effortlessly manages GPU resources, scales according to traffic, and ensures cost-effectiveness.

🤖️ **Bring your own LLM**: Fine-tune any LLM to suit your needs. You can load LoRA layers to fine-tune models for higher accuracy and performance for specific tasks. A unified fine-tuning API for models (`LLM.tuning()`) is coming soon.

⚡ **Quantization**: Run inference with less computational and memory costs though quantization techniques like [bitsandbytes](https://github.com/TimDettmers/bitsandbytes) and [GPTQ](https://arxiv.org/abs/2210.17323).

📡 **Streaming**: Support token streaming through server-sent events (SSE). You can use the `/v1/generate_stream` endpoint for streaming responses from LLMs.

🔄 **Continuous batching**: Support continuous batching via [vLLM](https://github.com/vllm-project/vllm) for increased total throughput.

OpenLLM is designed for AI application developers working to build production-ready applications based on LLMs. It delivers a comprehensive suite of tools and features for fine-tuning, serving, deploying, and monitoring these models, simplifying the end-to-end deployment workflow for LLMs.

<!-- hatch-fancy-pypi-readme intro stop -->

![Gif showing OpenLLM Intro](/.github/assets/output.gif)

<br/>

<!-- hatch-fancy-pypi-readme interim start -->

## 🏃 Get started

### Prerequisites

You have installed Python 3.8 (or later) and `pip`. We highly recommend using a [Virtual Environment](https://docs.python.org/3/library/venv.html) to prevent package conflicts.

### Install OpenLLM

Install OpenLLM by using `pip` as follows:

```bash
pip install openllm
```

To verify the installation, run:

```bash
$ openllm -h

Usage: openllm [OPTIONS] COMMAND [ARGS]...

   ██████╗ ██████╗ ███████╗███╗   ██╗██╗     ██╗     ███╗   ███╗
  ██╔═══██╗██╔══██╗██╔════╝████╗  ██║██║     ██║     ████╗ ████║
  ██║   ██║██████╔╝█████╗  ██╔██╗ ██║██║     ██║     ██╔████╔██║
  ██║   ██║██╔═══╝ ██╔══╝  ██║╚██╗██║██║     ██║     ██║╚██╔╝██║
  ╚██████╔╝██║     ███████╗██║ ╚████║███████╗███████╗██║ ╚═╝ ██║
   ╚═════╝ ╚═╝     ╚══════╝╚═╝  ╚═══╝╚══════╝╚══════╝╚═╝     ╚═╝.

  An open platform for operating large language models in production.
  Fine-tune, serve, deploy, and monitor any LLMs with ease.

Options:
  -v, --version  Show the version and exit.
  -h, --help     Show this message and exit.

Commands:
  build       Package a given models into a Bento.
  embed       Get embeddings interactively, from a terminal.
  import      Setup LLM interactively.
  instruct    Instruct agents interactively for given tasks, from a...
  models      List all supported models.
  prune       Remove all saved models, (and optionally bentos) built with...
  query       Ask a LLM interactively, from a terminal.
  start       Start any LLM as a REST server.
  start-grpc  Start any LLM as a gRPC server.

Extensions:
  build-base-container  Base image builder for BentoLLM.
  dive-bentos           Dive into a BentoLLM.
  get-containerfile     Return Containerfile of any given Bento.
  get-prompt            Get the default prompt used by OpenLLM.
  list-bentos           List available bentos built by OpenLLM.
  list-models           This is equivalent to openllm models...
  playground            OpenLLM Playground.
```

### Start an LLM server

OpenLLM allows you to quickly spin up an LLM server using `openllm start`. For example, to start an [OPT](https://huggingface.co/docs/transformers/model_doc/opt) server, run the following:

```bash
openllm start opt
```

This starts the server at [http://0.0.0.0:3000/](http://0.0.0.0:3000/). OpenLLM downloads the model to the BentoML local Model Store if they have not been registered before. To view your local models, run `bentoml models list`.

To interact with the server, you can visit the web UI at [http://0.0.0.0:3000/](http://0.0.0.0:3000/) or send a request using `curl`. You can also use OpenLLM’s built-in Python client to interact with the server:

```python
import openllm
client = openllm.client.HTTPClient('http://localhost:3000')
client.query('Explain to me the difference between "further" and "farther"')
```

Alternatively, use the `openllm query` command to query the model:

```bash
export OPENLLM_ENDPOINT=http://localhost:3000
openllm query 'Explain to me the difference between "further" and "farther"'
```

OpenLLM seamlessly supports many models and their variants. You can specify different variants of the model to be served by providing the `--model-id` option. For example:

```bash
openllm start opt --model-id facebook/opt-2.7b
```

> [!NOTE]
<<<<<<< HEAD
>
> `openllm` also supports all variants of fine-tuning weights, custom
> model path as well as quantized weights for any of the supported models as
> long as it can be loaded with the model architecture. Refer to
> [supported models](https://github.com/bentoml/OpenLLM/tree/main#-supported-models)
> section for models' architecture.
=======
> OpenLLM supports specifying fine-tuning weights and quantized weights
> for any of the supported models as long as they can be loaded with the model
> architecture. Use the `openllm models` command to see the complete list of supported
> models, their architectures, and their variants.
>>>>>>> 7d128b89

## 🧩 Supported models

OpenLLM currently supports the following models. By default, OpenLLM doesn't include dependencies to run all models. The extra model-specific dependencies can be installed with the instructions below.

<details>
<summary>Llama</summary>

### Installation

To run Llama models with OpenLLM, you need to install the `llama` dependency as it is not installed by default.

```bash
pip install "openllm[llama]"
```

### Quickstart

Run the following commands to quickly spin up a Llama 2 server and send a request to it.

```bash
openllm start llama --model-id meta-llama/Llama-2-7b-chat-hf
export OPENLLM_ENDPOINT=http://localhost:3000
openllm query 'What are large language models?'
```

> [!NOTE]
> To use the official Llama 2 models, you must gain access by visiting
> the [Meta AI website](https://ai.meta.com/resources/models-and-libraries/llama-downloads/) and
> accepting its license terms and acceptable use policy. You also need to obtain access to these
> models on [Hugging Face](https://huggingface.co/meta-llama). Note that any Llama 2 variants can
> be deployed with OpenLLM if you don’t have access to the official Llama 2 model.
> Visit the [Hugging Face Model Hub](https://huggingface.co/models?sort=trending&search=llama2) to see more Llama 2 compatible models.

### Supported models

You can specify any of the following Llama models by using `--model-id`.

- [meta-llama/Llama-2-70b-chat-hf](https://huggingface.co/meta-llama/Llama-2-70b-chat-hf)
- [meta-llama/Llama-2-13b-chat-hf](https://huggingface.co/meta-llama/Llama-2-13b-chat-hf)
- [meta-llama/Llama-2-7b-chat-hf](https://huggingface.co/meta-llama/Llama-2-7b-chat-hf)
- [meta-llama/Llama-2-70b-hf](https://huggingface.co/meta-llama/Llama-2-70b-hf)
- [meta-llama/Llama-2-13b-hf](https://huggingface.co/meta-llama/Llama-2-13b-hf)
- [meta-llama/Llama-2-7b-hf](https://huggingface.co/meta-llama/Llama-2-7b-hf)
- [NousResearch/llama-2-70b-chat-hf](https://huggingface.co/NousResearch/llama-2-70b-chat-hf)
- [NousResearch/llama-2-13b-chat-hf](https://huggingface.co/NousResearch/llama-2-13b-chat-hf)
- [NousResearch/llama-2-7b-chat-hf](https://huggingface.co/NousResearch/llama-2-7b-chat-hf)
- [NousResearch/llama-2-70b-hf](https://huggingface.co/NousResearch/llama-2-70b-hf)
- [NousResearch/llama-2-13b-hf](https://huggingface.co/NousResearch/llama-2-13b-hf)
- [NousResearch/llama-2-7b-hf](https://huggingface.co/NousResearch/llama-2-7b-hf)
- [openlm-research/open_llama_7b_v2](https://huggingface.co/openlm-research/open_llama_7b_v2)
- [openlm-research/open_llama_3b_v2](https://huggingface.co/openlm-research/open_llama_3b_v2)
- [openlm-research/open_llama_13b](https://huggingface.co/openlm-research/open_llama_13b)
- [huggyllama/llama-65b](https://huggingface.co/huggyllama/llama-65b)
- [huggyllama/llama-30b](https://huggingface.co/huggyllama/llama-30b)
- [huggyllama/llama-13b](https://huggingface.co/huggyllama/llama-13b)
- [huggyllama/llama-7b](https://huggingface.co/huggyllama/llama-7b)
- Any other models that strictly follows the [LlamaForCausalLM](https://huggingface.co/docs/transformers/main/model_doc/llama#transformers.LlamaForCausalLM) architecture

### Supported backends

- PyTorch (Default):

    ```bash
    openllm start llama --model-id meta-llama/Llama-2-7b-chat-hf --backend pt
    ```

- vLLM (Recommended):

    ```bash
    pip install "openllm[llama, vllm]"
    openllm start llama --model-id meta-llama/Llama-2-7b-chat-hf --backend vllm
    ```

> [!NOTE]
> Currently when using the vLLM backend, quantization and adapters are not supported.

</details>

<details>
<summary>ChatGLM</summary>

### Installation

To run ChatGLM models with OpenLLM, you need to install the `chatglm` dependency as it is not installed by default.

```bash
pip install "openllm[chatglm]"
```

### Quickstart

Run the following commands to quickly spin up a ChatGLM server and send a request to it.

```bash
openllm start chatglm --model-id thudm/chatglm-6b
export OPENLLM_ENDPOINT=http://localhost:3000
openllm query 'What are large language models?'
```

### Supported models

You can specify any of the following ChatGLM models by using `--model-id`.

- [thudm/chatglm-6b](https://huggingface.co/thudm/chatglm-6b)
- [thudm/chatglm-6b-int8](https://huggingface.co/thudm/chatglm-6b-int8)
- [thudm/chatglm-6b-int4](https://huggingface.co/thudm/chatglm-6b-int4)
- [thudm/chatglm2-6b](https://huggingface.co/thudm/chatglm2-6b)
- [thudm/chatglm2-6b-int4](https://huggingface.co/thudm/chatglm2-6b-int4)
- Any other models that strictly follows the [ChatGLMForConditionalGeneration](https://github.com/THUDM/ChatGLM-6B) architecture

### Supported backends

- PyTorch (Default):

    ```bash
    openllm start chatglm --model-id thudm/chatglm-6b --backend pt
    ```

</details>

<details>
<summary>Dolly-v2</summary>

### Installation

Dolly-v2 models do not require you to install any model-specific dependencies once you have `openllm` installed.

```bash
pip install openllm
```

### Quickstart

Run the following commands to quickly spin up a Dolly-v2 server and send a request to it.

```bash
openllm start dolly-v2 --model-id databricks/dolly-v2-3b
export OPENLLM_ENDPOINT=http://localhost:3000
openllm query 'What are large language models?'
```

### Supported models

You can specify any of the following Dolly-v2 models by using `--model-id`.

- [databricks/dolly-v2-3b](https://huggingface.co/databricks/dolly-v2-3b)
- [databricks/dolly-v2-7b](https://huggingface.co/databricks/dolly-v2-7b)
- [databricks/dolly-v2-12b](https://huggingface.co/databricks/dolly-v2-12b)
- Any other models that strictly follows the [GPTNeoXForCausalLM](https://huggingface.co/docs/transformers/main/model_doc/gpt_neox#transformers.GPTNeoXForCausalLM) architecture

### Supported backends

- PyTorch (Default):

    ```bash
    openllm start dolly-v2 --model-id databricks/dolly-v2-3b --backend pt
    ```

- vLLM:

    ```bash
    openllm start dolly-v2 --model-id databricks/dolly-v2-3b --backend vllm
    ```

> [!NOTE]
> Currently when using the vLLM backend, quantization and adapters are not supported.

</details>

<details>
<summary>Falcon</summary>

### Installation

To run Falcon models with OpenLLM, you need to install the `falcon` dependency as it is not installed by default.

```bash
pip install "openllm[falcon]"
```

### Quickstart

Run the following commands to quickly spin up a Falcon server and send a request to it.

```bash
openllm start falcon --model-id tiiuae/falcon-7b
export OPENLLM_ENDPOINT=http://localhost:3000
openllm query 'What are large language models?'
```

### Supported models

You can specify any of the following Falcon models by using `--model-id`.

- [tiiuae/falcon-7b](https://huggingface.co/tiiuae/falcon-7b)
- [tiiuae/falcon-40b](https://huggingface.co/tiiuae/falcon-40b)
- [tiiuae/falcon-7b-instruct](https://huggingface.co/tiiuae/falcon-7b-instruct)
- [tiiuae/falcon-40b-instruct](https://huggingface.co/tiiuae/falcon-40b-instruct)
- Any other models that strictly follows the [FalconForCausalLM](https://falconllm.tii.ae/) architecture

### Supported backends

- PyTorch (Default):

    ```bash
    openllm start falcon --model-id tiiuae/falcon-7b --backend pt
    ```

- vLLM:

    ```bash
    pip install "openllm[falcon, vllm]"
    openllm start falcon --model-id tiiuae/falcon-7b --backend vllm
    ```

> [!NOTE]
> Currently when using the vLLM backend, quantization and adapters are not supported.

</details>

<details>
<summary>Flan-T5</summary>

### Installation

To run Flan-T5 models with OpenLLM, you need to install the `flan-t5` dependency as it is not installed by default.

```bash
pip install "openllm[flan-t5]"
```

### Quickstart

Run the following commands to quickly spin up a Flan-T5 server and send a request to it.

```bash
openllm start flan-t5 --model-id google/flan-t5-large
export OPENLLM_ENDPOINT=http://localhost:3000
openllm query 'What are large language models?'
```

### Supported models

You can specify any of the following Flan-T5 models by using `--model-id`.

- [google/flan-t5-small](https://huggingface.co/google/flan-t5-small)
- [google/flan-t5-base](https://huggingface.co/google/flan-t5-base)
- [google/flan-t5-large](https://huggingface.co/google/flan-t5-large)
- [google/flan-t5-xl](https://huggingface.co/google/flan-t5-xl)
- [google/flan-t5-xxl](https://huggingface.co/google/flan-t5-xxl)
- Any other models that strictly follows the [T5ForConditionalGeneration](https://huggingface.co/docs/transformers/main/model_doc/t5#transformers.T5ForConditionalGeneration) architecture

### Supported backends

- PyTorch (Default):

    ```bash
    openllm start flan-t5 --model-id google/flan-t5-large --backend pt
    ```

- Flax:

    ```bash
    pip install "openllm[flan-t5, flax]"
    openllm start flan-t5 --model-id google/flan-t5-large --backend flax
    ```

- TensorFlow:

    ```bash
    pip install "openllm[flan-t5, tf]"
    openllm start flan-t5 --model-id google/flan-t5-large --backend tf
    ```

> [!NOTE]
> Currently when using the vLLM backend, quantization and adapters are not supported.

</details>

<details>
<summary>GPT-NeoX</summary>

### Installation

GPT-NeoX models do not require you to install any model-specific dependencies once you have `openllm` installed.

```bash
pip install openllm
```

### Quickstart

Run the following commands to quickly spin up a GPT-NeoX server and send a request to it.

```bash
openllm start gpt-neox --model-id eleutherai/gpt-neox-20b
export OPENLLM_ENDPOINT=http://localhost:3000
openllm query 'What are large language models?'
```

### Supported models

You can specify any of the following GPT-NeoX models by using `--model-id`.

- [eleutherai/gpt-neox-20b](https://huggingface.co/eleutherai/gpt-neox-20b)
- Any other models that strictly follows the [GPTNeoXForCausalLM](https://huggingface.co/docs/transformers/main/model_doc/gpt_neox#transformers.GPTNeoXForCausalLM) architecture

### Supported backends

- PyTorch (Default):

    ```bash
    openllm start gpt-neox --model-id eleutherai/gpt-neox-20b --backend pt
    ```

- vLLM:

    ```bash
    openllm start gpt-neox --model-id eleutherai/gpt-neox-20b --backend vllm
    ```

> [!NOTE]
> Currently when using the vLLM backend, quantization and adapters are not supported.

</details>

<details>
<summary>MPT</summary>

### Installation

To run MPT models with OpenLLM, you need to install the `mpt` dependency as it is not installed by default.

```bash
pip install "openllm[mpt]"
```

### Quickstart

Run the following commands to quickly spin up a MPT server and send a request to it.

```bash
openllm start mpt --model-id mosaicml/mpt-7b-chat
export OPENLLM_ENDPOINT=http://localhost:3000
openllm query 'What are large language models?'
```

### Supported models

You can specify any of the following MPT models by using `--model-id`.

- [mosaicml/mpt-7b](https://huggingface.co/mosaicml/mpt-7b)
- [mosaicml/mpt-7b-instruct](https://huggingface.co/mosaicml/mpt-7b-instruct)
- [mosaicml/mpt-7b-chat](https://huggingface.co/mosaicml/mpt-7b-chat)
- [mosaicml/mpt-7b-storywriter](https://huggingface.co/mosaicml/mpt-7b-storywriter)
- [mosaicml/mpt-30b](https://huggingface.co/mosaicml/mpt-30b)
- [mosaicml/mpt-30b-instruct](https://huggingface.co/mosaicml/mpt-30b-instruct)
- [mosaicml/mpt-30b-chat](https://huggingface.co/mosaicml/mpt-30b-chat)
- Any other models that strictly follows the [MPTForCausalLM](https://huggingface.co/mosaicml) architecture

### Supported backends

- PyTorch (Default):

    ```bash
    openllm start mpt --model-id mosaicml/mpt-7b-chat --backend pt
    ```

- vLLM (Recommended):

    ```bash
    pip install "openllm[mpt, vllm]"
    openllm start mpt --model-id mosaicml/mpt-7b-chat --backend vllm
    ```

> [!NOTE]
> Currently when using the vLLM backend, quantization and adapters are not supported.

</details>

<details>
<summary>OPT</summary>

### Installation

To run OPT models with OpenLLM, you need to install the `opt` dependency as it is not installed by default.

```bash
pip install "openllm[opt]"
```

### Quickstart

Run the following commands to quickly spin up an OPT server and send a request to it.

```bash
openllm start opt --model-id facebook/opt-2.7b
export OPENLLM_ENDPOINT=http://localhost:3000
openllm query 'What are large language models?'
```

### Supported models

You can specify any of the following OPT models by using `--model-id`.

- [facebook/opt-125m](https://huggingface.co/facebook/opt-125m)
- [facebook/opt-350m](https://huggingface.co/facebook/opt-350m)
- [facebook/opt-1.3b](https://huggingface.co/facebook/opt-1.3b)
- [facebook/opt-2.7b](https://huggingface.co/facebook/opt-2.7b)
- [facebook/opt-6.7b](https://huggingface.co/facebook/opt-6.7b)
- [facebook/opt-66b](https://huggingface.co/facebook/opt-66b)
- Any other models that strictly follows the [OPTForCausalLM](https://huggingface.co/docs/transformers/main/model_doc/opt#transformers.OPTForCausalLM) architecture

### Supported backends

- PyTorch (Default):

    ```bash
    openllm start opt --model-id facebook/opt-2.7b --backend pt
    ```

- vLLM:

    ```bash
    pip install "openllm[opt, vllm]"
    openllm start opt --model-id facebook/opt-2.7b --backend vllm
    ```

- TensorFlow:

    ```bash
    pip install "openllm[opt, tf]"
    openllm start opt --model-id facebook/opt-2.7b --backend tf
    ```

- Flax:

    ```bash
    pip install "openllm[opt, flax]"
    openllm start opt --model-id facebook/opt-2.7b --backend flax
    ```

> [!NOTE]
> Currently when using the vLLM backend, quantization and adapters are not supported.

</details>

<details>
<summary>StableLM</summary>

### Installation

StableLM models do not require you to install any model-specific dependencies once you have `openllm` installed.

```bash
pip install openllm
```

### Quickstart

Run the following commands to quickly spin up a StableLM server and send a request to it.

```bash
openllm start stablelm --model-id stabilityai/stablelm-tuned-alpha-7b
export OPENLLM_ENDPOINT=http://localhost:3000
openllm query 'What are large language models?'
```

### Supported models

You can specify any of the following StableLM models by using `--model-id`.

- [stabilityai/stablelm-tuned-alpha-3b](https://huggingface.co/stabilityai/stablelm-tuned-alpha-3b)
- [stabilityai/stablelm-tuned-alpha-7b](https://huggingface.co/stabilityai/stablelm-tuned-alpha-7b)
- [stabilityai/stablelm-base-alpha-3b](https://huggingface.co/stabilityai/stablelm-base-alpha-3b)
- [stabilityai/stablelm-base-alpha-7b](https://huggingface.co/stabilityai/stablelm-base-alpha-7b)
- Any other models that strictly follows the [GPTNeoXForCausalLM](https://huggingface.co/docs/transformers/main/model_doc/gpt_neox#transformers.GPTNeoXForCausalLM) architecture

### Supported backends

- PyTorch (Default):

    ```bash
    openllm start stablelm --model-id stabilityai/stablelm-tuned-alpha-7b --backend pt
    ```

- vLLM:

    ```bash
    openllm start stablelm --model-id stabilityai/stablelm-tuned-alpha-7b --backend vllm
    ```

> [!NOTE]
> Currently when using the vLLM backend, quantization and adapters are not supported.

</details>

<details>
<summary>StarCoder</summary>

### Installation

To run StarCoder models with OpenLLM, you need to install the `starcoder` dependency as it is not installed by default.

```bash
pip install "openllm[starcoder]"
```

### Quickstart

Run the following commands to quickly spin up a StarCoder server and send a request to it.

```bash
openllm start startcoder --model-id [bigcode/starcoder](https://huggingface.co/bigcode/starcoder)
export OPENLLM_ENDPOINT=http://localhost:3000
openllm query 'What are large language models?'
```

### Supported models

You can specify any of the following StarCoder models by using `--model-id`.

- [bigcode/starcoder](https://huggingface.co/bigcode/starcoder)
- [bigcode/starcoderbase](https://huggingface.co/bigcode/starcoderbase)
- Any other models that strictly follows the [GPTBigCodeForCausalLM](https://huggingface.co/docs/transformers/main/model_doc/gpt_bigcode#transformers.GPTBigCodeForCausalLM) architecture

### Supported backends

- PyTorch (Default):

    ```bash
    openllm start startcoder --model-id bigcode/starcoder --backend pt
    ```

- vLLM:

    ```bash
    pip install "openllm[startcoder, vllm]"
    openllm start startcoder --model-id bigcode/starcoder --backend vllm
    ```

> [!NOTE]
> Currently when using the vLLM backend, quantization and adapters are not supported.

</details>

<details>
<summary>Baichuan</summary>

### Installation

To run Baichuan models with OpenLLM, you need to install the `baichuan` dependency as it is not installed by default.

```bash
pip install "openllm[baichuan]"
```

### Quickstart

Run the following commands to quickly spin up a Baichuan server and send a request to it.

```bash
openllm start baichuan --model-id baichuan-inc/baichuan-13b-base
export OPENLLM_ENDPOINT=http://localhost:3000
openllm query 'What are large language models?'
```

### Supported models

You can specify any of the following Baichuan models by using `--model-id`.

- [baichuan-inc/baichuan-7b](https://huggingface.co/baichuan-inc/baichuan-7b)
- [baichuan-inc/baichuan-13b-base](https://huggingface.co/baichuan-inc/baichuan-13b-base)
- [baichuan-inc/baichuan-13b-chat](https://huggingface.co/baichuan-inc/baichuan-13b-chat)
- [fireballoon/baichuan-vicuna-chinese-7b](https://huggingface.co/fireballoon/baichuan-vicuna-chinese-7b)
- [fireballoon/baichuan-vicuna-7b](https://huggingface.co/fireballoon/baichuan-vicuna-7b)
- [hiyouga/baichuan-7b-sft](https://huggingface.co/hiyouga/baichuan-7b-sft)
- Any other models that strictly follows the [BaiChuanForCausalLM](https://github.com/baichuan-inc/Baichuan-7B) architecture

### Supported backends

- PyTorch (Default):

    ```bash
    openllm start baichuan --model-id baichuan-inc/baichuan-13b-base --backend pt
    ```

- vLLM:

    ```bash
    pip install "openllm[baichuan, vllm]"
    openllm start baichuan --model-id baichuan-inc/baichuan-13b-base --backend vllm
    ```

> [!NOTE]
> Currently when using the vLLM backend, quantization and adapters are not supported.

</details>

More models will be integrated with OpenLLM and we welcome your contributions if you want to incorporate your custom LLMs into the ecosystem. Check out [Adding a New Model Guide](https://github.com/bentoml/OpenLLM/blob/main/openllm-python/ADDING_NEW_MODEL.md) to learn more.

## 💻 Run your model on multiple GPUs

OpenLLM allows you to start your model server on multiple GPUs and specify the number of workers per resource assigned using the `--workers-per-resource` option. For example, if you have 4 available GPUs, you set the value as one divided by the number as only one instance of the Runner server will be spawned.

```bash
openllm start opt --workers-per-resource 0.25
```

> [!NOTE]
> The amount of GPUs required depends on the model size itself.
> You can use [the Model Memory Calculator from Hugging Face](https://huggingface.co/spaces/hf-accelerate/model-memory-usage) to
> calculate how much vRAM is needed to train and perform big model
> inference on a model and then plan your GPU strategy based on it.

When using the `--workers-per-resource` option with the `openllm build` command, the environment variable is saved into the resulting Bento.

For more information, see [Resource scheduling strategy](https://docs.bentoml.org/en/latest/guides/scheduling.html#).

## 🛞 Runtime implementations (Experimental)

Different LLMs may support multiple runtime implementations. For instance, they might use frameworks and libraries such as PyTorch (`pt`), TensorFlow (`tf`), Flax (`flax`), and vLLM (`vllm`).

To specify a specific runtime for your chosen model, use the `--backend` option. For example:

```bash
openllm start llama --model-id meta-llama/Llama-2-7b-chat-hf --backend vllm
```

Note:

1. For GPU support on Flax, refers to [Jax's installation](https://github.com/google/jax#pip-installation-gpu-cuda-installed-via-pip-easier) to make sure that you have Jax support for the corresponding CUDA version.
2. To use the vLLM backend, you need a GPU with at least the Ampere architecture or newer and CUDA version 11.8.
3. To see the backend options of each model supported by OpenLLM, see the Supported models section or run `openllm models`.

## 📐 Quantization

Quantization is a technique to reduce the storage and computation requirements for machine learning models, particularly during inference. By approximating floating-point numbers as integers (quantized values), quantization allows for faster computations, reduced memory footprint, and can make it feasible to deploy large models on resource-constrained devices.

OpenLLM supports quantization through two methods - [bitsandbytes](https://github.com/TimDettmers/bitsandbytes) and [GPTQ](https://arxiv.org/abs/2210.17323).

To run a model using the `bitsandbytes` method for quantization, you can use the following command:

```bash
openllm start opt --quantize int8
```

To run inference with `gptq`, simply pass `--quantize gptq`:

```bash
openllm start falcon --model-id TheBloke/falcon-40b-instruct-GPTQ --quantize gptq --device 0
```

> [!NOTE]
> In order to run GPTQ, make sure you run `pip install "openllm[gptq]" --extra-index-url https://huggingface.github.io/autogptq-index/whl/cu118/`
> first to install the dependency. From the GPTQ paper, it is recommended to quantized the weights before serving.
> See [AutoGPTQ](https://github.com/PanQiWei/AutoGPTQ) for more information on GPTQ quantization.

## 🛠️ Fine-tuning support (Experimental)

[PEFT](https://huggingface.co/docs/peft/index), or Parameter-Efficient Fine-Tuning, is a methodology designed to fine-tune pre-trained models more efficiently. Instead of adjusting all model parameters, PEFT focuses on tuning only a subset, reducing computational and storage costs. [LoRA](https://huggingface.co/docs/peft/conceptual_guides/lora) (Low-Rank Adaptation) is one of the techniques supported by PEFT. It streamlines fine-tuning by using low-rank decomposition to represent weight updates, thereby drastically reducing the number of trainable parameters.

With OpenLLM, you can take advantage of the fine-tuning feature by serving models with any PEFT-compatible layers using the `--adapter-id` option. For example:

```bash
openllm start opt --model-id facebook/opt-6.7b --adapter-id aarnphm/opt-6-7b-quotes
```

OpenLLM also provides flexibility by supporting adapters from custom file paths:

```bash
openllm start opt --model-id facebook/opt-6.7b --adapter-id /path/to/adapters
```

To use multiple adapters, use the following format:

```bash
openllm start opt --model-id facebook/opt-6.7b --adapter-id aarnphm/opt-6.7b-lora --adapter-id aarnphm/opt-6.7b-lora:french_lora
```

By default, the first specified `adapter-id` is the default LoRA layer, but optionally you can specify a different LoRA layer for inference using the `/v1/adapters` endpoint:

```bash
curl -X POST http://localhost:3000/v1/adapters --json '{"adapter_name": "vn_lora"}'
```

Note that if you are using multiple adapter names and IDs, it is recommended to set the default adapter before sending the inference to avoid any performance degradation.

To include this into the Bento, you can specify the `--adapter-id` option when using the `openllm build` command:

```bash
openllm build opt --model-id facebook/opt-6.7b --adapter-id ...
```

If you use a relative path for `--adapter-id`, you need to add `--build-ctx`.

```bash
openllm build opt --adapter-id ./path/to/adapter_id --build-ctx .
```

> [!NOTE]
> We will gradually roll out support for fine-tuning all models.
> Currently, the models supporting fine-tuning with OpenLLM include: OPT, Falcon, and LlaMA.

## 🧮 Embeddings

OpenLLM provides embeddings endpoint for embeddings calculation. This can
be accessed via `/v1/embeddings`.

To use via CLI, simply call `openllm embed`:

```bash
openllm embed --endpoint http://localhost:3000 "I like to eat apples" -o json
{
  "embeddings": [
    0.006569798570126295,
    -0.031249752268195152,
    -0.008072729222476482,
    0.00847396720200777,
    -0.005293501541018486,
    ...<many embeddings>...
    -0.002078012563288212,
    -0.00676426338031888,
    -0.002022686880081892
  ],
  "num_tokens": 9
}
```

To invoke this endpoint, use `client.embed` from the Python SDK:

```python
import openllm

client = openllm.client.HTTPClient("http://localhost:3000")

client.embed("I like to eat apples")
```

> [!NOTE]
> Currently, the following model family supports embeddings calculation: Llama, T5 (Flan-T5, FastChat, etc.), ChatGLM
> For the remaining LLM that doesn't have specific embedding implementation,
> we will use a generic [BertModel](https://huggingface.co/sentence-transformers/all-MiniLM-L6-v2)
> for embeddings generation. The implementation is largely based on [`bentoml/sentence-embedding-bento`](https://github.com/bentoml/sentence-embedding-bento)

## 🥅 Playground and Chat UI

The following UIs are currently available for OpenLLM:

| UI                                                                                        | Owner                                        | Type                 | Progress |
| ----------------------------------------------------------------------------------------- | -------------------------------------------- | -------------------- | -------- |
| [Clojure](https://github.com/bentoml/OpenLLM/blob/main/openllm-contrib/clojure/README.md) | [@GutZuFusss](https://github.com/GutZuFusss) | Community-maintained | 🔧       |
| TS                                                                                        | BentoML Team                                 |                      | 🚧       |

## ⚙️ Integrations

OpenLLM is not just a standalone product; it's a building block designed to
integrate with other powerful tools easily. We currently offer integration with
[BentoML](https://github.com/bentoml/BentoML),
[LangChain](https://github.com/hwchase17/langchain), and
[Transformers Agents](https://huggingface.co/docs/transformers/transformers_agents).

### BentoML

OpenLLM models can be integrated as a
[Runner](https://docs.bentoml.com/en/latest/concepts/runner.html) in your
BentoML service. These runners have a `generate` method that takes a string as a
prompt and returns a corresponding output string. This will allow you to plug
and play any OpenLLM models with your existing ML workflow.

```python
import bentoml
import openllm

model = "opt"

llm_config = openllm.AutoConfig.for_model(model)
llm_runner = openllm.Runner(model, llm_config=llm_config)

svc = bentoml.Service(
    name=f"llm-opt-service", runners=[llm_runner]
)

@svc.api(input=Text(), output=Text())
async def prompt(input_text: str) -> str:
    answer = await llm_runner.generate(input_text)
    return answer
```

### [LangChain](https://python.langchain.com/docs/ecosystem/integrations/openllm)

To quickly start a local LLM with `langchain`, simply do the following:

```python
from langchain.llms import OpenLLM

llm = OpenLLM(model_name="llama", model_id='meta-llama/Llama-2-7b-hf')

llm("What is the difference between a duck and a goose? And why there are so many Goose in Canada?")
```

> [!IMPORTANT]
> By default, OpenLLM use `safetensors` format for saving models.
> If the model doesn't support safetensors, make sure to pass
> `serialisation="legacy"` to use the legacy PyTorch bin format.

`langchain.llms.OpenLLM` has the capability to interact with remote OpenLLM
Server. Given there is an OpenLLM server deployed elsewhere, you can connect to
it by specifying its URL:

```python
from langchain.llms import OpenLLM

llm = OpenLLM(server_url='http://44.23.123.1:3000', server_type='grpc')
llm("What is the difference between a duck and a goose? And why there are so many Goose in Canada?")
```

To integrate a LangChain agent with BentoML, you can do the following:

```python
llm = OpenLLM(
    model_name='flan-t5',
    model_id='google/flan-t5-large',
    embedded=False,
    serialisation="legacy"
)
tools = load_tools(["serpapi", "llm-math"], llm=llm)
agent = initialize_agent(
    tools, llm, agent=AgentType.ZERO_SHOT_REACT_DESCRIPTION
)
svc = bentoml.Service("langchain-openllm", runners=[llm.runner])
@svc.api(input=Text(), output=Text())
def chat(input_text: str):
    return agent.run(input_text)
```

> [!NOTE]
> You can find out more examples under the
> [examples](https://github.com/bentoml/OpenLLM/tree/main/examples) folder.

### Transformers Agents

OpenLLM seamlessly integrates with
[Transformers Agents](https://huggingface.co/docs/transformers/transformers_agents).

> [!WARNING]
> The Transformers Agent is still at an experimental stage. It is
> recommended to install OpenLLM with `pip install -r nightly-requirements.txt`
> to get the latest API update for HuggingFace agent.

```python
import transformers

agent = transformers.HfAgent("http://localhost:3000/hf/agent")  # URL that runs the OpenLLM server

agent.run("Is the following `text` positive or negative?", text="I don't like how this models is generate inputs")
```

> [!IMPORTANT]
> Only `starcoder` is currently supported with Agent integration.
> The example above was also run with four T4s on EC2 `g4dn.12xlarge`

If you want to use OpenLLM client to ask questions to the running agent, you can
also do so:

```python
import openllm

client = openllm.client.HTTPClient("http://localhost:3000")

client.ask_agent(
    task="Is the following `text` positive or negative?",
    text="What are you thinking about?",
)
```

<!-- hatch-fancy-pypi-readme interim stop -->

![Gif showing Agent integration](/.github/assets/agent.gif)

<br/>

<!-- hatch-fancy-pypi-readme meta start -->

## 🚀 Deploying models to production

There are several ways to deploy your LLMs:

### 🐳 Docker container

1. **Building a Bento**: With OpenLLM, you can easily build a Bento for a
   specific model, like `dolly-v2`, using the `build` command.:

   ```bash
   openllm build dolly-v2
   ```

   A
   [Bento](https://docs.bentoml.com/en/latest/concepts/bento.html#what-is-a-bento),
   in BentoML, is the unit of distribution. It packages your program's source
   code, models, files, artefacts, and dependencies.

2. **Containerize your Bento**

   ```bash
   bentoml containerize <name:version>
   ```

   This generates a OCI-compatible docker image that can be deployed anywhere
   docker runs. For best scalability and reliability of your LLM service in
   production, we recommend deploy with BentoCloud。

### ☁️ BentoCloud

Deploy OpenLLM with [BentoCloud](https://www.bentoml.com/bento-cloud/), the
serverless cloud for shipping and scaling AI applications.

1. **Create a BentoCloud account:** [sign up here](https://bentoml.com/cloud)
   for early access

2. **Log into your BentoCloud account:**

   ```bash
   bentoml cloud login --api-token <your-api-token> --endpoint <bento-cloud-endpoint>
   ```

> [!NOTE]
> Replace `<your-api-token>` and `<bento-cloud-endpoint>` with your
> specific API token and the BentoCloud endpoint respectively.

3. **Bulding a Bento**: With OpenLLM, you can easily build a Bento for a
   specific model, such as `dolly-v2`:

   ```bash
   openllm build dolly-v2
   ```

4. **Pushing a Bento**: Push your freshly-built Bento service to BentoCloud via
   the `push` command:

   ```bash
   bentoml push <name:version>
   ```

5. **Deploying a Bento**: Deploy your LLMs to BentoCloud with a single
   `bentoml deployment create` command following the
   [deployment instructions](https://docs.bentoml.com/en/latest/reference/cli.html#bentoml-deployment-create).

## 👥 Community

Engage with like-minded individuals passionate about LLMs, AI, and more on our
[Discord](https://l.bentoml.com/join-openllm-discord)!

OpenLLM is actively maintained by the BentoML team. Feel free to reach out and
join us in our pursuit to make LLMs more accessible and easy to use 👉
[Join our Slack community!](https://l.bentoml.com/join-slack)

## 🎁 Contributing

We welcome contributions! If you're interested in enhancing OpenLLM's
capabilities or have any questions, don't hesitate to reach out in our
[discord channel](https://l.bentoml.com/join-openllm-discord).

Checkout our
[Developer Guide](https://github.com/bentoml/OpenLLM/blob/main/DEVELOPMENT.md)
if you wish to contribute to OpenLLM's codebase.

## 🍇 Telemetry

OpenLLM collects usage data to enhance user experience and improve the product.
We only report OpenLLM's internal API calls and ensure maximum privacy by
excluding sensitive information. We will never collect user code, model data, or
stack traces. For usage tracking, check out the
[code](https://github.com/bentoml/OpenLLM/blob/main/openllm-python/src/openllm/utils/analytics.py).

You can opt out of usage tracking by using the `--do-not-track` CLI option:

```bash
openllm [command] --do-not-track
```

Or by setting the environment variable `OPENLLM_DO_NOT_TRACK=True`:

```bash
export OPENLLM_DO_NOT_TRACK=True
```

## 📔 Citation

If you use OpenLLM in your research, we provide a [citation](./CITATION.cff) to
use:

```bibtex
@software{Pham_OpenLLM_Operating_LLMs_2023,
author = {Pham, Aaron and Yang, Chaoyu and Sheng, Sean and  Zhao, Shenyang and Lee, Sauyon and Jiang, Bo and Dong, Fog and Guan, Xipeng and Ming, Frost},
license = {Apache-2.0},
month = jun,
title = {{OpenLLM: Operating LLMs in production}},
url = {https://github.com/bentoml/OpenLLM},
year = {2023}
}
```

<!-- hatch-fancy-pypi-readme meta stop --><|MERGE_RESOLUTION|>--- conflicted
+++ resolved
@@ -156,19 +156,10 @@
 ```
 
 > [!NOTE]
-<<<<<<< HEAD
->
-> `openllm` also supports all variants of fine-tuning weights, custom
-> model path as well as quantized weights for any of the supported models as
-> long as it can be loaded with the model architecture. Refer to
-> [supported models](https://github.com/bentoml/OpenLLM/tree/main#-supported-models)
-> section for models' architecture.
-=======
 > OpenLLM supports specifying fine-tuning weights and quantized weights
 > for any of the supported models as long as they can be loaded with the model
 > architecture. Use the `openllm models` command to see the complete list of supported
 > models, their architectures, and their variants.
->>>>>>> 7d128b89
 
 ## 🧩 Supported models
 
@@ -232,16 +223,16 @@
 
 - PyTorch (Default):
 
-    ```bash
-    openllm start llama --model-id meta-llama/Llama-2-7b-chat-hf --backend pt
-    ```
+  ```bash
+  openllm start llama --model-id meta-llama/Llama-2-7b-chat-hf --backend pt
+  ```
 
 - vLLM (Recommended):
 
-    ```bash
-    pip install "openllm[llama, vllm]"
-    openllm start llama --model-id meta-llama/Llama-2-7b-chat-hf --backend vllm
-    ```
+  ```bash
+  pip install "openllm[llama, vllm]"
+  openllm start llama --model-id meta-llama/Llama-2-7b-chat-hf --backend vllm
+  ```
 
 > [!NOTE]
 > Currently when using the vLLM backend, quantization and adapters are not supported.
@@ -284,9 +275,9 @@
 
 - PyTorch (Default):
 
-    ```bash
-    openllm start chatglm --model-id thudm/chatglm-6b --backend pt
-    ```
+  ```bash
+  openllm start chatglm --model-id thudm/chatglm-6b --backend pt
+  ```
 
 </details>
 
@@ -324,15 +315,15 @@
 
 - PyTorch (Default):
 
-    ```bash
-    openllm start dolly-v2 --model-id databricks/dolly-v2-3b --backend pt
-    ```
+  ```bash
+  openllm start dolly-v2 --model-id databricks/dolly-v2-3b --backend pt
+  ```
 
 - vLLM:
 
-    ```bash
-    openllm start dolly-v2 --model-id databricks/dolly-v2-3b --backend vllm
-    ```
+  ```bash
+  openllm start dolly-v2 --model-id databricks/dolly-v2-3b --backend vllm
+  ```
 
 > [!NOTE]
 > Currently when using the vLLM backend, quantization and adapters are not supported.
@@ -374,16 +365,16 @@
 
 - PyTorch (Default):
 
-    ```bash
-    openllm start falcon --model-id tiiuae/falcon-7b --backend pt
-    ```
+  ```bash
+  openllm start falcon --model-id tiiuae/falcon-7b --backend pt
+  ```
 
 - vLLM:
 
-    ```bash
-    pip install "openllm[falcon, vllm]"
-    openllm start falcon --model-id tiiuae/falcon-7b --backend vllm
-    ```
+  ```bash
+  pip install "openllm[falcon, vllm]"
+  openllm start falcon --model-id tiiuae/falcon-7b --backend vllm
+  ```
 
 > [!NOTE]
 > Currently when using the vLLM backend, quantization and adapters are not supported.
@@ -426,23 +417,23 @@
 
 - PyTorch (Default):
 
-    ```bash
-    openllm start flan-t5 --model-id google/flan-t5-large --backend pt
-    ```
+  ```bash
+  openllm start flan-t5 --model-id google/flan-t5-large --backend pt
+  ```
 
 - Flax:
 
-    ```bash
-    pip install "openllm[flan-t5, flax]"
-    openllm start flan-t5 --model-id google/flan-t5-large --backend flax
-    ```
+  ```bash
+  pip install "openllm[flan-t5, flax]"
+  openllm start flan-t5 --model-id google/flan-t5-large --backend flax
+  ```
 
 - TensorFlow:
 
-    ```bash
-    pip install "openllm[flan-t5, tf]"
-    openllm start flan-t5 --model-id google/flan-t5-large --backend tf
-    ```
+  ```bash
+  pip install "openllm[flan-t5, tf]"
+  openllm start flan-t5 --model-id google/flan-t5-large --backend tf
+  ```
 
 > [!NOTE]
 > Currently when using the vLLM backend, quantization and adapters are not supported.
@@ -481,15 +472,15 @@
 
 - PyTorch (Default):
 
-    ```bash
-    openllm start gpt-neox --model-id eleutherai/gpt-neox-20b --backend pt
-    ```
+  ```bash
+  openllm start gpt-neox --model-id eleutherai/gpt-neox-20b --backend pt
+  ```
 
 - vLLM:
 
-    ```bash
-    openllm start gpt-neox --model-id eleutherai/gpt-neox-20b --backend vllm
-    ```
+  ```bash
+  openllm start gpt-neox --model-id eleutherai/gpt-neox-20b --backend vllm
+  ```
 
 > [!NOTE]
 > Currently when using the vLLM backend, quantization and adapters are not supported.
@@ -534,16 +525,16 @@
 
 - PyTorch (Default):
 
-    ```bash
-    openllm start mpt --model-id mosaicml/mpt-7b-chat --backend pt
-    ```
+  ```bash
+  openllm start mpt --model-id mosaicml/mpt-7b-chat --backend pt
+  ```
 
 - vLLM (Recommended):
 
-    ```bash
-    pip install "openllm[mpt, vllm]"
-    openllm start mpt --model-id mosaicml/mpt-7b-chat --backend vllm
-    ```
+  ```bash
+  pip install "openllm[mpt, vllm]"
+  openllm start mpt --model-id mosaicml/mpt-7b-chat --backend vllm
+  ```
 
 > [!NOTE]
 > Currently when using the vLLM backend, quantization and adapters are not supported.
@@ -587,30 +578,30 @@
 
 - PyTorch (Default):
 
-    ```bash
-    openllm start opt --model-id facebook/opt-2.7b --backend pt
-    ```
+  ```bash
+  openllm start opt --model-id facebook/opt-2.7b --backend pt
+  ```
 
 - vLLM:
 
-    ```bash
-    pip install "openllm[opt, vllm]"
-    openllm start opt --model-id facebook/opt-2.7b --backend vllm
-    ```
+  ```bash
+  pip install "openllm[opt, vllm]"
+  openllm start opt --model-id facebook/opt-2.7b --backend vllm
+  ```
 
 - TensorFlow:
 
-    ```bash
-    pip install "openllm[opt, tf]"
-    openllm start opt --model-id facebook/opt-2.7b --backend tf
-    ```
+  ```bash
+  pip install "openllm[opt, tf]"
+  openllm start opt --model-id facebook/opt-2.7b --backend tf
+  ```
 
 - Flax:
 
-    ```bash
-    pip install "openllm[opt, flax]"
-    openllm start opt --model-id facebook/opt-2.7b --backend flax
-    ```
+  ```bash
+  pip install "openllm[opt, flax]"
+  openllm start opt --model-id facebook/opt-2.7b --backend flax
+  ```
 
 > [!NOTE]
 > Currently when using the vLLM backend, quantization and adapters are not supported.
@@ -652,15 +643,15 @@
 
 - PyTorch (Default):
 
-    ```bash
-    openllm start stablelm --model-id stabilityai/stablelm-tuned-alpha-7b --backend pt
-    ```
+  ```bash
+  openllm start stablelm --model-id stabilityai/stablelm-tuned-alpha-7b --backend pt
+  ```
 
 - vLLM:
 
-    ```bash
-    openllm start stablelm --model-id stabilityai/stablelm-tuned-alpha-7b --backend vllm
-    ```
+  ```bash
+  openllm start stablelm --model-id stabilityai/stablelm-tuned-alpha-7b --backend vllm
+  ```
 
 > [!NOTE]
 > Currently when using the vLLM backend, quantization and adapters are not supported.
@@ -700,16 +691,16 @@
 
 - PyTorch (Default):
 
-    ```bash
-    openllm start startcoder --model-id bigcode/starcoder --backend pt
-    ```
+  ```bash
+  openllm start startcoder --model-id bigcode/starcoder --backend pt
+  ```
 
 - vLLM:
 
-    ```bash
-    pip install "openllm[startcoder, vllm]"
-    openllm start startcoder --model-id bigcode/starcoder --backend vllm
-    ```
+  ```bash
+  pip install "openllm[startcoder, vllm]"
+  openllm start startcoder --model-id bigcode/starcoder --backend vllm
+  ```
 
 > [!NOTE]
 > Currently when using the vLLM backend, quantization and adapters are not supported.
@@ -753,16 +744,16 @@
 
 - PyTorch (Default):
 
-    ```bash
-    openllm start baichuan --model-id baichuan-inc/baichuan-13b-base --backend pt
-    ```
+  ```bash
+  openllm start baichuan --model-id baichuan-inc/baichuan-13b-base --backend pt
+  ```
 
 - vLLM:
 
-    ```bash
-    pip install "openllm[baichuan, vllm]"
-    openllm start baichuan --model-id baichuan-inc/baichuan-13b-base --backend vllm
-    ```
+  ```bash
+  pip install "openllm[baichuan, vllm]"
+  openllm start baichuan --model-id baichuan-inc/baichuan-13b-base --backend vllm
+  ```
 
 > [!NOTE]
 > Currently when using the vLLM backend, quantization and adapters are not supported.
